--- conflicted
+++ resolved
@@ -116,11 +116,7 @@
 					<div class="tsd-signature tsd-kind-icon">STATE_<wbr>KEY<span class="tsd-signature-symbol">:</span> <span class="tsd-signature-type">"normalized"</span><span class="tsd-signature-symbol"> =&nbsp;&quot;normalized&quot;</span></div>
 					<aside class="tsd-sources">
 						<ul>
-<<<<<<< HEAD
-							<li>Defined in <a href="https://github.com/michaelkrone/ngrx-normalizr/blob/1c77013/src/reducers/normalize.ts#L13">reducers/normalize.ts:13</a></li>
-=======
-							<li>Defined in <a href="https://github.com/michaelkrone/ngrx-normalizr/blob/fb427fc/src/reducers/normalize.ts#L13">reducers/normalize.ts:13</a></li>
->>>>>>> e8d5ddb6
+							<li>Defined in <a href="https://github.com/michaelkrone/ngrx-normalizr/blob/1eda8a0/src/reducers/normalize.ts#L13">reducers/normalize.ts:13</a></li>
 						</ul>
 					</aside>
 					<div class="tsd-comment tsd-typography">
@@ -135,11 +131,7 @@
 					<div class="tsd-signature tsd-kind-icon">get<wbr>Normalized<wbr>Entities<span class="tsd-signature-symbol">:</span> <span class="tsd-signature-type">MemoizedSelector</span><span class="tsd-signature-symbol">&lt;</span><span class="tsd-signature-type">any</span><span class="tsd-signature-symbol">, </span><a href="../interfaces/_reducers_normalize_.entitymap.html" class="tsd-signature-type">EntityMap</a><span class="tsd-signature-symbol">&gt;</span><span class="tsd-signature-symbol"> =&nbsp;createSelector(getNormalizedState,(state: NormalizedEntityState) &#x3D;&gt; state.entities)</span></div>
 					<aside class="tsd-sources">
 						<ul>
-<<<<<<< HEAD
-							<li>Defined in <a href="https://github.com/michaelkrone/ngrx-normalizr/blob/1c77013/src/reducers/normalize.ts#L164">reducers/normalize.ts:164</a></li>
-=======
-							<li>Defined in <a href="https://github.com/michaelkrone/ngrx-normalizr/blob/fb427fc/src/reducers/normalize.ts#L164">reducers/normalize.ts:164</a></li>
->>>>>>> e8d5ddb6
+							<li>Defined in <a href="https://github.com/michaelkrone/ngrx-normalizr/blob/1eda8a0/src/reducers/normalize.ts#L164">reducers/normalize.ts:164</a></li>
 						</ul>
 					</aside>
 					<div class="tsd-comment tsd-typography">
@@ -156,11 +148,7 @@
 					<div class="tsd-signature tsd-kind-icon">get<wbr>Result<span class="tsd-signature-symbol">:</span> <span class="tsd-signature-type">MemoizedSelector</span><span class="tsd-signature-symbol">&lt;</span><span class="tsd-signature-type">any</span><span class="tsd-signature-symbol">, </span><span class="tsd-signature-type">string</span><span class="tsd-signature-symbol">[]</span><span class="tsd-signature-symbol">&gt;</span><span class="tsd-signature-symbol"> =&nbsp;createSelector(getNormalizedState,(state: NormalizedEntityState) &#x3D;&gt; state.result)</span></div>
 					<aside class="tsd-sources">
 						<ul>
-<<<<<<< HEAD
-							<li>Defined in <a href="https://github.com/michaelkrone/ngrx-normalizr/blob/1c77013/src/reducers/normalize.ts#L175">reducers/normalize.ts:175</a></li>
-=======
-							<li>Defined in <a href="https://github.com/michaelkrone/ngrx-normalizr/blob/fb427fc/src/reducers/normalize.ts#L175">reducers/normalize.ts:175</a></li>
->>>>>>> e8d5ddb6
+							<li>Defined in <a href="https://github.com/michaelkrone/ngrx-normalizr/blob/1eda8a0/src/reducers/normalize.ts#L175">reducers/normalize.ts:175</a></li>
 						</ul>
 					</aside>
 					<div class="tsd-comment tsd-typography">
@@ -182,11 +170,7 @@
 						<li class="tsd-description">
 							<aside class="tsd-sources">
 								<ul>
-<<<<<<< HEAD
-									<li>Defined in <a href="https://github.com/michaelkrone/ngrx-normalizr/blob/1c77013/src/reducers/normalize.ts#L254">reducers/normalize.ts:254</a></li>
-=======
-									<li>Defined in <a href="https://github.com/michaelkrone/ngrx-normalizr/blob/fb427fc/src/reducers/normalize.ts#L242">reducers/normalize.ts:242</a></li>
->>>>>>> e8d5ddb6
+									<li>Defined in <a href="https://github.com/michaelkrone/ngrx-normalizr/blob/1eda8a0/src/reducers/normalize.ts#L254">reducers/normalize.ts:254</a></li>
 								</ul>
 							</aside>
 							<div class="tsd-comment tsd-typography">
@@ -217,11 +201,7 @@
 						<li class="tsd-description">
 							<aside class="tsd-sources">
 								<ul>
-<<<<<<< HEAD
-									<li>Defined in <a href="https://github.com/michaelkrone/ngrx-normalizr/blob/1c77013/src/reducers/normalize.ts#L246">reducers/normalize.ts:246</a></li>
-=======
-									<li>Defined in <a href="https://github.com/michaelkrone/ngrx-normalizr/blob/fb427fc/src/reducers/normalize.ts#L234">reducers/normalize.ts:234</a></li>
->>>>>>> e8d5ddb6
+									<li>Defined in <a href="https://github.com/michaelkrone/ngrx-normalizr/blob/1eda8a0/src/reducers/normalize.ts#L246">reducers/normalize.ts:246</a></li>
 								</ul>
 							</aside>
 							<div class="tsd-comment tsd-typography">
@@ -258,11 +238,7 @@
 						<li class="tsd-description">
 							<aside class="tsd-sources">
 								<ul>
-<<<<<<< HEAD
-									<li>Defined in <a href="https://github.com/michaelkrone/ngrx-normalizr/blob/1c77013/src/reducers/normalize.ts#L224">reducers/normalize.ts:224</a></li>
-=======
-									<li>Defined in <a href="https://github.com/michaelkrone/ngrx-normalizr/blob/fb427fc/src/reducers/normalize.ts#L212">reducers/normalize.ts:212</a></li>
->>>>>>> e8d5ddb6
+									<li>Defined in <a href="https://github.com/michaelkrone/ngrx-normalizr/blob/1eda8a0/src/reducers/normalize.ts#L224">reducers/normalize.ts:224</a></li>
 								</ul>
 							</aside>
 							<div class="tsd-comment tsd-typography">
@@ -299,11 +275,7 @@
 						<li class="tsd-description">
 							<aside class="tsd-sources">
 								<ul>
-<<<<<<< HEAD
-									<li>Defined in <a href="https://github.com/michaelkrone/ngrx-normalizr/blob/1c77013/src/reducers/normalize.ts#L237">reducers/normalize.ts:237</a></li>
-=======
-									<li>Defined in <a href="https://github.com/michaelkrone/ngrx-normalizr/blob/fb427fc/src/reducers/normalize.ts#L225">reducers/normalize.ts:225</a></li>
->>>>>>> e8d5ddb6
+									<li>Defined in <a href="https://github.com/michaelkrone/ngrx-normalizr/blob/1eda8a0/src/reducers/normalize.ts#L237">reducers/normalize.ts:237</a></li>
 								</ul>
 							</aside>
 							<div class="tsd-comment tsd-typography">
@@ -340,11 +312,7 @@
 						<li class="tsd-description">
 							<aside class="tsd-sources">
 								<ul>
-<<<<<<< HEAD
-									<li>Defined in <a href="https://github.com/michaelkrone/ngrx-normalizr/blob/1c77013/src/reducers/normalize.ts#L194">reducers/normalize.ts:194</a></li>
-=======
-									<li>Defined in <a href="https://github.com/michaelkrone/ngrx-normalizr/blob/fb427fc/src/reducers/normalize.ts#L184">reducers/normalize.ts:184</a></li>
->>>>>>> e8d5ddb6
+									<li>Defined in <a href="https://github.com/michaelkrone/ngrx-normalizr/blob/1eda8a0/src/reducers/normalize.ts#L194">reducers/normalize.ts:194</a></li>
 								</ul>
 							</aside>
 							<div class="tsd-comment tsd-typography">
@@ -381,11 +349,7 @@
 						<li class="tsd-description">
 							<aside class="tsd-sources">
 								<ul>
-<<<<<<< HEAD
-									<li>Defined in <a href="https://github.com/michaelkrone/ngrx-normalizr/blob/1c77013/src/reducers/normalize.ts#L156">reducers/normalize.ts:156</a></li>
-=======
-									<li>Defined in <a href="https://github.com/michaelkrone/ngrx-normalizr/blob/fb427fc/src/reducers/normalize.ts#L156">reducers/normalize.ts:156</a></li>
->>>>>>> e8d5ddb6
+									<li>Defined in <a href="https://github.com/michaelkrone/ngrx-normalizr/blob/1eda8a0/src/reducers/normalize.ts#L156">reducers/normalize.ts:156</a></li>
 								</ul>
 							</aside>
 							<div class="tsd-comment tsd-typography">
@@ -418,11 +382,7 @@
 						<li class="tsd-description">
 							<aside class="tsd-sources">
 								<ul>
-<<<<<<< HEAD
-									<li>Defined in <a href="https://github.com/michaelkrone/ngrx-normalizr/blob/1c77013/src/reducers/normalize.ts#L84">reducers/normalize.ts:84</a></li>
-=======
-									<li>Defined in <a href="https://github.com/michaelkrone/ngrx-normalizr/blob/fb427fc/src/reducers/normalize.ts#L84">reducers/normalize.ts:84</a></li>
->>>>>>> e8d5ddb6
+									<li>Defined in <a href="https://github.com/michaelkrone/ngrx-normalizr/blob/1eda8a0/src/reducers/normalize.ts#L84">reducers/normalize.ts:84</a></li>
 								</ul>
 							</aside>
 							<div class="tsd-comment tsd-typography">
@@ -477,11 +437,7 @@
 					<div class="tsd-signature tsd-kind-icon">initial<wbr>State<span class="tsd-signature-symbol">:</span> <span class="tsd-signature-type">object</span></div>
 					<aside class="tsd-sources">
 						<ul>
-<<<<<<< HEAD
-							<li>Defined in <a href="https://github.com/michaelkrone/ngrx-normalizr/blob/1c77013/src/reducers/normalize.ts#L56">reducers/normalize.ts:56</a></li>
-=======
-							<li>Defined in <a href="https://github.com/michaelkrone/ngrx-normalizr/blob/fb427fc/src/reducers/normalize.ts#L56">reducers/normalize.ts:56</a></li>
->>>>>>> e8d5ddb6
+							<li>Defined in <a href="https://github.com/michaelkrone/ngrx-normalizr/blob/1eda8a0/src/reducers/normalize.ts#L56">reducers/normalize.ts:56</a></li>
 						</ul>
 					</aside>
 					<div class="tsd-comment tsd-typography">
@@ -495,11 +451,7 @@
 						<div class="tsd-signature tsd-kind-icon">entities<span class="tsd-signature-symbol">:</span> <span class="tsd-signature-type">object</span></div>
 						<aside class="tsd-sources">
 							<ul>
-<<<<<<< HEAD
-								<li>Defined in <a href="https://github.com/michaelkrone/ngrx-normalizr/blob/1c77013/src/reducers/normalize.ts#L58">reducers/normalize.ts:58</a></li>
-=======
-								<li>Defined in <a href="https://github.com/michaelkrone/ngrx-normalizr/blob/fb427fc/src/reducers/normalize.ts#L58">reducers/normalize.ts:58</a></li>
->>>>>>> e8d5ddb6
+								<li>Defined in <a href="https://github.com/michaelkrone/ngrx-normalizr/blob/1eda8a0/src/reducers/normalize.ts#L58">reducers/normalize.ts:58</a></li>
 							</ul>
 						</aside>
 						<div class="tsd-type-declaration">
@@ -514,11 +466,7 @@
 						<div class="tsd-signature tsd-kind-icon">result<span class="tsd-signature-symbol">:</span> <span class="tsd-signature-type">undefined</span><span class="tsd-signature-symbol">[]</span><span class="tsd-signature-symbol"> =&nbsp;[]</span></div>
 						<aside class="tsd-sources">
 							<ul>
-<<<<<<< HEAD
-								<li>Defined in <a href="https://github.com/michaelkrone/ngrx-normalizr/blob/1c77013/src/reducers/normalize.ts#L57">reducers/normalize.ts:57</a></li>
-=======
-								<li>Defined in <a href="https://github.com/michaelkrone/ngrx-normalizr/blob/fb427fc/src/reducers/normalize.ts#L57">reducers/normalize.ts:57</a></li>
->>>>>>> e8d5ddb6
+								<li>Defined in <a href="https://github.com/michaelkrone/ngrx-normalizr/blob/1eda8a0/src/reducers/normalize.ts#L57">reducers/normalize.ts:57</a></li>
 							</ul>
 						</aside>
 					</section>

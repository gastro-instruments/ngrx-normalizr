--- conflicted
+++ resolved
@@ -115,11 +115,7 @@
 					<div class="tsd-signature tsd-kind-icon">STATE_<wbr>KEY<span class="tsd-signature-symbol">:</span> <span class="tsd-signature-type">"normalized"</span><span class="tsd-signature-symbol"> =&nbsp;&quot;normalized&quot;</span></div>
 					<aside class="tsd-sources">
 						<ul>
-<<<<<<< HEAD
-							<li>Defined in <a href="https://github.com/michaelkrone/ngrx-normalizr/blob/ef30679/src/reducers/normalize.ts#L13">reducers/normalize.ts:13</a></li>
-=======
-							<li>Defined in <a href="https://github.com/michaelkrone/ngrx-normalizr/blob/a78f0ac/src/reducers/normalize.ts#L13">reducers/normalize.ts:13</a></li>
->>>>>>> d2e41a0a
+							<li>Defined in <a href="https://github.com/michaelkrone/ngrx-normalizr/blob/fb427fc/src/reducers/normalize.ts#L13">reducers/normalize.ts:13</a></li>
 						</ul>
 					</aside>
 					<div class="tsd-comment tsd-typography">
@@ -134,11 +130,7 @@
 					<div class="tsd-signature tsd-kind-icon">get<wbr>Normalized<wbr>Entities<span class="tsd-signature-symbol">:</span> <span class="tsd-signature-type">MemoizedSelector</span><span class="tsd-signature-symbol">&lt;</span><span class="tsd-signature-type">any</span><span class="tsd-signature-symbol">, </span><a href="../interfaces/_reducers_normalize_.entitymap.html" class="tsd-signature-type">EntityMap</a><span class="tsd-signature-symbol">&gt;</span><span class="tsd-signature-symbol"> =&nbsp;createSelector(getNormalizedState,(state: NormalizedEntityState) &#x3D;&gt; state.entities)</span></div>
 					<aside class="tsd-sources">
 						<ul>
-<<<<<<< HEAD
-							<li>Defined in <a href="https://github.com/michaelkrone/ngrx-normalizr/blob/ef30679/src/reducers/normalize.ts#L164">reducers/normalize.ts:164</a></li>
-=======
-							<li>Defined in <a href="https://github.com/michaelkrone/ngrx-normalizr/blob/a78f0ac/src/reducers/normalize.ts#L164">reducers/normalize.ts:164</a></li>
->>>>>>> d2e41a0a
+							<li>Defined in <a href="https://github.com/michaelkrone/ngrx-normalizr/blob/fb427fc/src/reducers/normalize.ts#L164">reducers/normalize.ts:164</a></li>
 						</ul>
 					</aside>
 					<div class="tsd-comment tsd-typography">
@@ -155,11 +147,7 @@
 					<div class="tsd-signature tsd-kind-icon">get<wbr>Result<span class="tsd-signature-symbol">:</span> <span class="tsd-signature-type">MemoizedSelector</span><span class="tsd-signature-symbol">&lt;</span><span class="tsd-signature-type">any</span><span class="tsd-signature-symbol">, </span><span class="tsd-signature-type">string</span><span class="tsd-signature-symbol">[]</span><span class="tsd-signature-symbol">&gt;</span><span class="tsd-signature-symbol"> =&nbsp;createSelector(getNormalizedState,(state: NormalizedEntityState) &#x3D;&gt; state.result)</span></div>
 					<aside class="tsd-sources">
 						<ul>
-<<<<<<< HEAD
-							<li>Defined in <a href="https://github.com/michaelkrone/ngrx-normalizr/blob/ef30679/src/reducers/normalize.ts#L175">reducers/normalize.ts:175</a></li>
-=======
-							<li>Defined in <a href="https://github.com/michaelkrone/ngrx-normalizr/blob/a78f0ac/src/reducers/normalize.ts#L175">reducers/normalize.ts:175</a></li>
->>>>>>> d2e41a0a
+							<li>Defined in <a href="https://github.com/michaelkrone/ngrx-normalizr/blob/fb427fc/src/reducers/normalize.ts#L175">reducers/normalize.ts:175</a></li>
 						</ul>
 					</aside>
 					<div class="tsd-comment tsd-typography">
@@ -181,11 +169,7 @@
 						<li class="tsd-description">
 							<aside class="tsd-sources">
 								<ul>
-<<<<<<< HEAD
-									<li>Defined in <a href="https://github.com/michaelkrone/ngrx-normalizr/blob/ef30679/src/reducers/normalize.ts#L242">reducers/normalize.ts:242</a></li>
-=======
-									<li>Defined in <a href="https://github.com/michaelkrone/ngrx-normalizr/blob/a78f0ac/src/reducers/normalize.ts#L242">reducers/normalize.ts:242</a></li>
->>>>>>> d2e41a0a
+									<li>Defined in <a href="https://github.com/michaelkrone/ngrx-normalizr/blob/fb427fc/src/reducers/normalize.ts#L242">reducers/normalize.ts:242</a></li>
 								</ul>
 							</aside>
 							<div class="tsd-comment tsd-typography">
@@ -216,11 +200,7 @@
 						<li class="tsd-description">
 							<aside class="tsd-sources">
 								<ul>
-<<<<<<< HEAD
-									<li>Defined in <a href="https://github.com/michaelkrone/ngrx-normalizr/blob/ef30679/src/reducers/normalize.ts#L234">reducers/normalize.ts:234</a></li>
-=======
-									<li>Defined in <a href="https://github.com/michaelkrone/ngrx-normalizr/blob/a78f0ac/src/reducers/normalize.ts#L234">reducers/normalize.ts:234</a></li>
->>>>>>> d2e41a0a
+									<li>Defined in <a href="https://github.com/michaelkrone/ngrx-normalizr/blob/fb427fc/src/reducers/normalize.ts#L234">reducers/normalize.ts:234</a></li>
 								</ul>
 							</aside>
 							<div class="tsd-comment tsd-typography">
@@ -257,11 +237,7 @@
 						<li class="tsd-description">
 							<aside class="tsd-sources">
 								<ul>
-<<<<<<< HEAD
-									<li>Defined in <a href="https://github.com/michaelkrone/ngrx-normalizr/blob/ef30679/src/reducers/normalize.ts#L212">reducers/normalize.ts:212</a></li>
-=======
-									<li>Defined in <a href="https://github.com/michaelkrone/ngrx-normalizr/blob/a78f0ac/src/reducers/normalize.ts#L212">reducers/normalize.ts:212</a></li>
->>>>>>> d2e41a0a
+									<li>Defined in <a href="https://github.com/michaelkrone/ngrx-normalizr/blob/fb427fc/src/reducers/normalize.ts#L212">reducers/normalize.ts:212</a></li>
 								</ul>
 							</aside>
 							<div class="tsd-comment tsd-typography">
@@ -298,11 +274,7 @@
 						<li class="tsd-description">
 							<aside class="tsd-sources">
 								<ul>
-<<<<<<< HEAD
-									<li>Defined in <a href="https://github.com/michaelkrone/ngrx-normalizr/blob/ef30679/src/reducers/normalize.ts#L225">reducers/normalize.ts:225</a></li>
-=======
-									<li>Defined in <a href="https://github.com/michaelkrone/ngrx-normalizr/blob/a78f0ac/src/reducers/normalize.ts#L225">reducers/normalize.ts:225</a></li>
->>>>>>> d2e41a0a
+									<li>Defined in <a href="https://github.com/michaelkrone/ngrx-normalizr/blob/fb427fc/src/reducers/normalize.ts#L225">reducers/normalize.ts:225</a></li>
 								</ul>
 							</aside>
 							<div class="tsd-comment tsd-typography">
@@ -339,11 +311,7 @@
 						<li class="tsd-description">
 							<aside class="tsd-sources">
 								<ul>
-<<<<<<< HEAD
-									<li>Defined in <a href="https://github.com/michaelkrone/ngrx-normalizr/blob/ef30679/src/reducers/normalize.ts#L184">reducers/normalize.ts:184</a></li>
-=======
-									<li>Defined in <a href="https://github.com/michaelkrone/ngrx-normalizr/blob/a78f0ac/src/reducers/normalize.ts#L184">reducers/normalize.ts:184</a></li>
->>>>>>> d2e41a0a
+									<li>Defined in <a href="https://github.com/michaelkrone/ngrx-normalizr/blob/fb427fc/src/reducers/normalize.ts#L184">reducers/normalize.ts:184</a></li>
 								</ul>
 							</aside>
 							<div class="tsd-comment tsd-typography">
@@ -414,11 +382,7 @@
 						<li class="tsd-description">
 							<aside class="tsd-sources">
 								<ul>
-<<<<<<< HEAD
-									<li>Defined in <a href="https://github.com/michaelkrone/ngrx-normalizr/blob/ef30679/src/reducers/normalize.ts#L156">reducers/normalize.ts:156</a></li>
-=======
-									<li>Defined in <a href="https://github.com/michaelkrone/ngrx-normalizr/blob/a78f0ac/src/reducers/normalize.ts#L156">reducers/normalize.ts:156</a></li>
->>>>>>> d2e41a0a
+									<li>Defined in <a href="https://github.com/michaelkrone/ngrx-normalizr/blob/fb427fc/src/reducers/normalize.ts#L156">reducers/normalize.ts:156</a></li>
 								</ul>
 							</aside>
 							<div class="tsd-comment tsd-typography">
@@ -451,11 +415,7 @@
 						<li class="tsd-description">
 							<aside class="tsd-sources">
 								<ul>
-<<<<<<< HEAD
-									<li>Defined in <a href="https://github.com/michaelkrone/ngrx-normalizr/blob/ef30679/src/reducers/normalize.ts#L84">reducers/normalize.ts:84</a></li>
-=======
-									<li>Defined in <a href="https://github.com/michaelkrone/ngrx-normalizr/blob/a78f0ac/src/reducers/normalize.ts#L84">reducers/normalize.ts:84</a></li>
->>>>>>> d2e41a0a
+									<li>Defined in <a href="https://github.com/michaelkrone/ngrx-normalizr/blob/fb427fc/src/reducers/normalize.ts#L84">reducers/normalize.ts:84</a></li>
 								</ul>
 							</aside>
 							<div class="tsd-comment tsd-typography">
@@ -510,11 +470,7 @@
 					<div class="tsd-signature tsd-kind-icon">initial<wbr>State<span class="tsd-signature-symbol">:</span> <span class="tsd-signature-type">object</span></div>
 					<aside class="tsd-sources">
 						<ul>
-<<<<<<< HEAD
-							<li>Defined in <a href="https://github.com/michaelkrone/ngrx-normalizr/blob/ef30679/src/reducers/normalize.ts#L56">reducers/normalize.ts:56</a></li>
-=======
-							<li>Defined in <a href="https://github.com/michaelkrone/ngrx-normalizr/blob/a78f0ac/src/reducers/normalize.ts#L56">reducers/normalize.ts:56</a></li>
->>>>>>> d2e41a0a
+							<li>Defined in <a href="https://github.com/michaelkrone/ngrx-normalizr/blob/fb427fc/src/reducers/normalize.ts#L56">reducers/normalize.ts:56</a></li>
 						</ul>
 					</aside>
 					<div class="tsd-comment tsd-typography">
@@ -528,11 +484,7 @@
 						<div class="tsd-signature tsd-kind-icon">entities<span class="tsd-signature-symbol">:</span> <span class="tsd-signature-type">object</span></div>
 						<aside class="tsd-sources">
 							<ul>
-<<<<<<< HEAD
-								<li>Defined in <a href="https://github.com/michaelkrone/ngrx-normalizr/blob/ef30679/src/reducers/normalize.ts#L58">reducers/normalize.ts:58</a></li>
-=======
-								<li>Defined in <a href="https://github.com/michaelkrone/ngrx-normalizr/blob/a78f0ac/src/reducers/normalize.ts#L58">reducers/normalize.ts:58</a></li>
->>>>>>> d2e41a0a
+								<li>Defined in <a href="https://github.com/michaelkrone/ngrx-normalizr/blob/fb427fc/src/reducers/normalize.ts#L58">reducers/normalize.ts:58</a></li>
 							</ul>
 						</aside>
 						<div class="tsd-type-declaration">
@@ -547,11 +499,7 @@
 						<div class="tsd-signature tsd-kind-icon">result<span class="tsd-signature-symbol">:</span> <span class="tsd-signature-type">undefined</span><span class="tsd-signature-symbol">[]</span><span class="tsd-signature-symbol"> =&nbsp;[]</span></div>
 						<aside class="tsd-sources">
 							<ul>
-<<<<<<< HEAD
-								<li>Defined in <a href="https://github.com/michaelkrone/ngrx-normalizr/blob/ef30679/src/reducers/normalize.ts#L57">reducers/normalize.ts:57</a></li>
-=======
-								<li>Defined in <a href="https://github.com/michaelkrone/ngrx-normalizr/blob/a78f0ac/src/reducers/normalize.ts#L57">reducers/normalize.ts:57</a></li>
->>>>>>> d2e41a0a
+								<li>Defined in <a href="https://github.com/michaelkrone/ngrx-normalizr/blob/fb427fc/src/reducers/normalize.ts#L57">reducers/normalize.ts:57</a></li>
 							</ul>
 						</aside>
 					</section>

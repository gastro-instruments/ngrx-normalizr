<!doctype html>
<html class="default no-js">
<head>
	<meta charset="utf-8">
	<meta http-equiv="X-UA-Compatible" content="IE=edge">
	<title>&quot;reducers/normalize&quot; | ngrx-normalizr</title>
	<meta name="description" content="">
	<meta name="viewport" content="width=device-width, initial-scale=1">
	<link rel="stylesheet" href="../assets/css/main.css">
</head>
<body>
<header>
	<div class="tsd-page-toolbar">
		<div class="container">
			<div class="table-wrap">
				<div class="table-cell" id="tsd-search" data-index="../assets/js/search.js" data-base="..">
					<div class="field">
						<label for="tsd-search-field" class="tsd-widget search no-caption">Search</label>
						<input id="tsd-search-field" type="text" />
					</div>
					<ul class="results">
						<li class="state loading">Preparing search index...</li>
						<li class="state failure">The search index is not available</li>
					</ul>
					<a href="../index.html" class="title">ngrx-normalizr</a>
				</div>
				<div class="table-cell" id="tsd-widgets">
					<div id="tsd-filter">
						<a href="#" class="tsd-widget options no-caption" data-toggle="options">Options</a>
						<div class="tsd-filter-group">
							<div class="tsd-select" id="tsd-filter-visibility">
								<span class="tsd-select-label">All</span>
								<ul class="tsd-select-list">
									<li data-value="public">Public</li>
									<li data-value="protected">Public/Protected</li>
									<li data-value="private" class="selected">All</li>
								</ul>
							</div>
							<input type="checkbox" id="tsd-filter-inherited" checked />
							<label class="tsd-widget" for="tsd-filter-inherited">Inherited</label>
							<input type="checkbox" id="tsd-filter-externals" checked />
							<label class="tsd-widget" for="tsd-filter-externals">Externals</label>
							<input type="checkbox" id="tsd-filter-only-exported" />
							<label class="tsd-widget" for="tsd-filter-only-exported">Only exported</label>
						</div>
					</div>
					<a href="#" class="tsd-widget menu no-caption" data-toggle="menu">Menu</a>
				</div>
			</div>
		</div>
	</div>
	<div class="tsd-page-title">
		<div class="container">
			<ul class="tsd-breadcrumb">
				<li>
					<a href="../globals.html">Globals</a>
				</li>
				<li>
					<a href="_reducers_normalize_.html">&quot;reducers/normalize&quot;</a>
				</li>
			</ul>
			<h1>External module &quot;reducers/normalize&quot;</h1>
		</div>
	</div>
</header>
<div class="container container-main">
	<div class="row">
		<div class="col-8 col-content">
			<section class="tsd-panel-group tsd-index-group">
				<h2>Index</h2>
				<section class="tsd-panel tsd-index-panel">
					<div class="tsd-index-content">
						<section class="tsd-index-section tsd-is-external">
							<h3>Interfaces</h3>
							<ul class="tsd-index-list">
								<li class="tsd-kind-interface tsd-parent-kind-external-module tsd-is-external"><a href="../interfaces/_reducers_normalize_.entitymap.html" class="tsd-kind-icon">Entity<wbr>Map</a></li>
								<li class="tsd-kind-interface tsd-parent-kind-external-module tsd-is-external"><a href="../interfaces/_reducers_normalize_.normalizedentitystate.html" class="tsd-kind-icon">Normalized<wbr>Entity<wbr>State</a></li>
								<li class="tsd-kind-interface tsd-parent-kind-external-module tsd-is-external"><a href="../interfaces/_reducers_normalize_.normalizedstate.html" class="tsd-kind-icon">Normalized<wbr>State</a></li>
								<li class="tsd-kind-interface tsd-parent-kind-external-module tsd-has-type-parameter tsd-is-external"><a href="../interfaces/_reducers_normalize_.schemaselectors.html" class="tsd-kind-icon">Schema<wbr>Selectors</a></li>
							</ul>
						</section>
						<section class="tsd-index-section tsd-is-external">
							<h3>Variables</h3>
							<ul class="tsd-index-list">
								<li class="tsd-kind-variable tsd-parent-kind-external-module tsd-is-external tsd-is-not-exported"><a href="_reducers_normalize_.html#state_key" class="tsd-kind-icon">STATE_<wbr>KEY</a></li>
								<li class="tsd-kind-variable tsd-parent-kind-external-module tsd-is-external"><a href="_reducers_normalize_.html#getnormalizedentities" class="tsd-kind-icon">get<wbr>Normalized<wbr>Entities</a></li>
								<li class="tsd-kind-variable tsd-parent-kind-external-module tsd-is-external"><a href="_reducers_normalize_.html#getresult" class="tsd-kind-icon">get<wbr>Result</a></li>
							</ul>
						</section>
						<section class="tsd-index-section tsd-is-external">
							<h3>Functions</h3>
							<ul class="tsd-index-list">
								<li class="tsd-kind-function tsd-parent-kind-external-module tsd-has-type-parameter tsd-is-external tsd-is-not-exported"><a href="_reducers_normalize_.html#createentitiesprojector" class="tsd-kind-icon">create<wbr>Entities<wbr>Projector</a></li>
								<li class="tsd-kind-function tsd-parent-kind-external-module tsd-has-type-parameter tsd-is-external tsd-is-not-exported"><a href="_reducers_normalize_.html#createentitiesselector" class="tsd-kind-icon">create<wbr>Entities<wbr>Selector</a></li>
								<li class="tsd-kind-function tsd-parent-kind-external-module tsd-has-type-parameter tsd-is-external tsd-is-not-exported"><a href="_reducers_normalize_.html#createentityprojector" class="tsd-kind-icon">create<wbr>Entity<wbr>Projector</a></li>
								<li class="tsd-kind-function tsd-parent-kind-external-module tsd-is-external tsd-is-not-exported"><a href="_reducers_normalize_.html#createmultipledenormalizer" class="tsd-kind-icon">create<wbr>Multiple<wbr>Denormalizer</a></li>
								<li class="tsd-kind-function tsd-parent-kind-external-module tsd-has-type-parameter tsd-is-external"><a href="_reducers_normalize_.html#createschemaselectors" class="tsd-kind-icon">create<wbr>Schema<wbr>Selectors</a></li>
								<li class="tsd-kind-function tsd-parent-kind-external-module tsd-is-external tsd-is-not-exported"><a href="_reducers_normalize_.html#createsingledenormalizer" class="tsd-kind-icon">create<wbr>Single<wbr>Denormalizer</a></li>
								<li class="tsd-kind-function tsd-parent-kind-external-module tsd-is-external tsd-is-not-exported"><a href="_reducers_normalize_.html#getnormalizedstate" class="tsd-kind-icon">get<wbr>Normalized<wbr>State</a></li>
								<li class="tsd-kind-function tsd-parent-kind-external-module tsd-is-private tsd-is-external tsd-is-not-exported"><a href="_reducers_normalize_.html#getparentreferences" class="tsd-kind-icon">get<wbr>Parent<wbr>References</a></li>
								<li class="tsd-kind-function tsd-parent-kind-external-module tsd-is-external"><a href="_reducers_normalize_.html#normalized" class="tsd-kind-icon">normalized</a></li>
							</ul>
						</section>
						<section class="tsd-index-section tsd-is-external tsd-is-not-exported">
							<h3>Object literals</h3>
							<ul class="tsd-index-list">
								<li class="tsd-kind-object-literal tsd-parent-kind-external-module tsd-is-external tsd-is-not-exported"><a href="_reducers_normalize_.html#initialstate" class="tsd-kind-icon">initial<wbr>State</a></li>
							</ul>
						</section>
					</div>
				</section>
			</section>
			<section class="tsd-panel-group tsd-member-group tsd-is-external">
				<h2>Variables</h2>
				<section class="tsd-panel tsd-member tsd-kind-variable tsd-parent-kind-external-module tsd-is-external tsd-is-not-exported">
					<a name="state_key" class="tsd-anchor"></a>
					<h3>STATE_<wbr>KEY</h3>
					<div class="tsd-signature tsd-kind-icon">STATE_<wbr>KEY<span class="tsd-signature-symbol">:</span> <span class="tsd-signature-type">"normalized"</span><span class="tsd-signature-symbol"> =&nbsp;&quot;normalized&quot;</span></div>
					<aside class="tsd-sources">
						<ul>
<<<<<<< HEAD
							<li>Defined in <a href="https://github.com/michaelkrone/ngrx-normalizr/blob/dace661/src/reducers/normalize.ts#L17">reducers/normalize.ts:17</a></li>
=======
<<<<<<< HEAD
							<li>Defined in <a href="https://github.com/michaelkrone/ngrx-normalizr/blob/6fa4021/src/reducers/normalize.ts#L13">reducers/normalize.ts:13</a></li>
=======
							<li>Defined in <a href="https://github.com/michaelkrone/ngrx-normalizr/blob/ab53558/src/reducers/normalize.ts#L13">reducers/normalize.ts:13</a></li>
>>>>>>> origin/master
>>>>>>> 7ab4fc6d
						</ul>
					</aside>
					<div class="tsd-comment tsd-typography">
						<div class="lead">
							<p>The state key under which the normalized state will be stored</p>
						</div>
					</div>
				</section>
				<section class="tsd-panel tsd-member tsd-kind-variable tsd-parent-kind-external-module tsd-is-external">
					<a name="getnormalizedentities" class="tsd-anchor"></a>
					<h3>get<wbr>Normalized<wbr>Entities</h3>
					<div class="tsd-signature tsd-kind-icon">get<wbr>Normalized<wbr>Entities<span class="tsd-signature-symbol">:</span> <span class="tsd-signature-type">MemoizedSelector</span><span class="tsd-signature-symbol">&lt;</span><span class="tsd-signature-type">any</span><span class="tsd-signature-symbol">, </span><a href="../interfaces/_reducers_normalize_.entitymap.html" class="tsd-signature-type">EntityMap</a><span class="tsd-signature-symbol">&gt;</span><span class="tsd-signature-symbol"> =&nbsp;createSelector(getNormalizedState,(state: NormalizedEntityState) &#x3D;&gt; state.entities)</span></div>
					<aside class="tsd-sources">
						<ul>
<<<<<<< HEAD
							<li>Defined in <a href="https://github.com/michaelkrone/ngrx-normalizr/blob/dace661/src/reducers/normalize.ts#L224">reducers/normalize.ts:224</a></li>
=======
<<<<<<< HEAD
							<li>Defined in <a href="https://github.com/michaelkrone/ngrx-normalizr/blob/6fa4021/src/reducers/normalize.ts#L163">reducers/normalize.ts:163</a></li>
=======
							<li>Defined in <a href="https://github.com/michaelkrone/ngrx-normalizr/blob/ab53558/src/reducers/normalize.ts#L163">reducers/normalize.ts:163</a></li>
>>>>>>> origin/master
>>>>>>> 7ab4fc6d
						</ul>
					</aside>
					<div class="tsd-comment tsd-typography">
						<div class="lead">
							<p>Selects all normalized entities of the state, regardless of their schema.
								This selector should be used to enable denormalizing projector functions access
							to all needed schema entities.</p>
						</div>
					</div>
				</section>
				<section class="tsd-panel tsd-member tsd-kind-variable tsd-parent-kind-external-module tsd-is-external">
					<a name="getresult" class="tsd-anchor"></a>
					<h3>get<wbr>Result</h3>
					<div class="tsd-signature tsd-kind-icon">get<wbr>Result<span class="tsd-signature-symbol">:</span> <span class="tsd-signature-type">MemoizedSelector</span><span class="tsd-signature-symbol">&lt;</span><span class="tsd-signature-type">any</span><span class="tsd-signature-symbol">, </span><span class="tsd-signature-type">string</span><span class="tsd-signature-symbol">[]</span><span class="tsd-signature-symbol">&gt;</span><span class="tsd-signature-symbol"> =&nbsp;createSelector(getNormalizedState,(state: NormalizedEntityState) &#x3D;&gt; state.result)</span></div>
					<aside class="tsd-sources">
						<ul>
<<<<<<< HEAD
							<li>Defined in <a href="https://github.com/michaelkrone/ngrx-normalizr/blob/dace661/src/reducers/normalize.ts#L235">reducers/normalize.ts:235</a></li>
=======
<<<<<<< HEAD
							<li>Defined in <a href="https://github.com/michaelkrone/ngrx-normalizr/blob/6fa4021/src/reducers/normalize.ts#L174">reducers/normalize.ts:174</a></li>
=======
							<li>Defined in <a href="https://github.com/michaelkrone/ngrx-normalizr/blob/ab53558/src/reducers/normalize.ts#L174">reducers/normalize.ts:174</a></li>
>>>>>>> origin/master
>>>>>>> 7ab4fc6d
						</ul>
					</aside>
					<div class="tsd-comment tsd-typography">
						<div class="lead">
							<p>Select the result order of the last set operation.</p>
						</div>
					</div>
				</section>
			</section>
			<section class="tsd-panel-group tsd-member-group tsd-is-external">
				<h2>Functions</h2>
				<section class="tsd-panel tsd-member tsd-kind-function tsd-parent-kind-external-module tsd-has-type-parameter tsd-is-external tsd-is-not-exported">
					<a name="createentitiesprojector" class="tsd-anchor"></a>
					<h3>create<wbr>Entities<wbr>Projector</h3>
					<ul class="tsd-signatures tsd-kind-function tsd-parent-kind-external-module tsd-has-type-parameter tsd-is-external tsd-is-not-exported">
						<li class="tsd-signature tsd-kind-icon">create<wbr>Entities<wbr>Projector&lt;T&gt;<span class="tsd-signature-symbol">(</span>schema<span class="tsd-signature-symbol">: </span><span class="tsd-signature-type">Entity</span><span class="tsd-signature-symbol">)</span><span class="tsd-signature-symbol">: </span><span class="tsd-signature-type">(Anonymous function)</span></li>
					</ul>
					<ul class="tsd-descriptions">
						<li class="tsd-description">
							<aside class="tsd-sources">
								<ul>
<<<<<<< HEAD
									<li>Defined in <a href="https://github.com/michaelkrone/ngrx-normalizr/blob/dace661/src/reducers/normalize.ts#L306">reducers/normalize.ts:306</a></li>
=======
<<<<<<< HEAD
									<li>Defined in <a href="https://github.com/michaelkrone/ngrx-normalizr/blob/6fa4021/src/reducers/normalize.ts#L245">reducers/normalize.ts:245</a></li>
=======
									<li>Defined in <a href="https://github.com/michaelkrone/ngrx-normalizr/blob/ab53558/src/reducers/normalize.ts#L253">reducers/normalize.ts:253</a></li>
>>>>>>> origin/master
>>>>>>> 7ab4fc6d
								</ul>
							</aside>
							<div class="tsd-comment tsd-typography">
								<div class="lead">
									<p>Create a schema bound projector function to denormalize an object of normalized entities</p>
								</div>
							</div>
							<h4 class="tsd-type-parameters-title">Type parameters</h4>
							<ul class="tsd-type-parameters">
								<li>
									<h4>T</h4>
								</li>
							</ul>
							<h4 class="tsd-parameters-title">Parameters</h4>
							<ul class="tsd-parameters">
								<li>
									<h5>schema: <span class="tsd-signature-type">Entity</span></h5>
									<div class="tsd-comment tsd-typography">
										<p>The schema to bind this selector to</p>
									</div>
								</li>
							</ul>
							<h4 class="tsd-returns-title">Returns <span class="tsd-signature-type">(Anonymous function)</span></h4>
						</li>
					</ul>
				</section>
				<section class="tsd-panel tsd-member tsd-kind-function tsd-parent-kind-external-module tsd-has-type-parameter tsd-is-external tsd-is-not-exported">
					<a name="createentitiesselector" class="tsd-anchor"></a>
					<h3>create<wbr>Entities<wbr>Selector</h3>
					<ul class="tsd-signatures tsd-kind-function tsd-parent-kind-external-module tsd-has-type-parameter tsd-is-external tsd-is-not-exported">
						<li class="tsd-signature tsd-kind-icon">create<wbr>Entities<wbr>Selector&lt;T&gt;<span class="tsd-signature-symbol">(</span>schema<span class="tsd-signature-symbol">: </span><span class="tsd-signature-type">Entity</span><span class="tsd-signature-symbol">)</span><span class="tsd-signature-symbol">: </span><span class="tsd-signature-type">MemoizedSelector</span><span class="tsd-signature-symbol">&lt;</span><span class="tsd-signature-type">__type</span><span class="tsd-signature-symbol">, </span><span class="tsd-signature-type">T</span><span class="tsd-signature-symbol">[]</span><span class="tsd-signature-symbol">&gt;</span></li>
					</ul>
					<ul class="tsd-descriptions">
						<li class="tsd-description">
							<aside class="tsd-sources">
								<ul>
<<<<<<< HEAD
									<li>Defined in <a href="https://github.com/michaelkrone/ngrx-normalizr/blob/dace661/src/reducers/normalize.ts#L284">reducers/normalize.ts:284</a></li>
=======
<<<<<<< HEAD
									<li>Defined in <a href="https://github.com/michaelkrone/ngrx-normalizr/blob/6fa4021/src/reducers/normalize.ts#L223">reducers/normalize.ts:223</a></li>
=======
									<li>Defined in <a href="https://github.com/michaelkrone/ngrx-normalizr/blob/ab53558/src/reducers/normalize.ts#L245">reducers/normalize.ts:245</a></li>
>>>>>>> origin/master
>>>>>>> 7ab4fc6d
								</ul>
							</aside>
							<div class="tsd-comment tsd-typography">
								<div class="lead">
									<p>Create a schema bound selector which denormalizes all entities with the given schema.</p>
								</div>
							</div>
							<h4 class="tsd-type-parameters-title">Type parameters</h4>
							<ul class="tsd-type-parameters">
								<li>
									<h4>T</h4>
								</li>
							</ul>
							<h4 class="tsd-parameters-title">Parameters</h4>
							<ul class="tsd-parameters">
								<li>
									<h5>schema: <span class="tsd-signature-type">Entity</span></h5>
									<div class="tsd-comment tsd-typography">
										<p>The schema to bind this selector to</p>
									</div>
								</li>
							</ul>
							<h4 class="tsd-returns-title">Returns <span class="tsd-signature-type">MemoizedSelector</span><span class="tsd-signature-symbol">&lt;</span><span class="tsd-signature-type">__type</span><span class="tsd-signature-symbol">, </span><span class="tsd-signature-type">T</span><span class="tsd-signature-symbol">[]</span><span class="tsd-signature-symbol">&gt;</span></h4>
						</li>
					</ul>
				</section>
				<section class="tsd-panel tsd-member tsd-kind-function tsd-parent-kind-external-module tsd-has-type-parameter tsd-is-external tsd-is-not-exported">
					<a name="createentityprojector" class="tsd-anchor"></a>
					<h3>create<wbr>Entity<wbr>Projector</h3>
					<ul class="tsd-signatures tsd-kind-function tsd-parent-kind-external-module tsd-has-type-parameter tsd-is-external tsd-is-not-exported">
						<li class="tsd-signature tsd-kind-icon">create<wbr>Entity<wbr>Projector&lt;T&gt;<span class="tsd-signature-symbol">(</span>schema<span class="tsd-signature-symbol">: </span><span class="tsd-signature-type">Entity</span><span class="tsd-signature-symbol">)</span><span class="tsd-signature-symbol">: </span><span class="tsd-signature-type">(Anonymous function)</span></li>
					</ul>
					<ul class="tsd-descriptions">
						<li class="tsd-description">
							<aside class="tsd-sources">
								<ul>
<<<<<<< HEAD
									<li>Defined in <a href="https://github.com/michaelkrone/ngrx-normalizr/blob/dace661/src/reducers/normalize.ts#L297">reducers/normalize.ts:297</a></li>
=======
<<<<<<< HEAD
									<li>Defined in <a href="https://github.com/michaelkrone/ngrx-normalizr/blob/6fa4021/src/reducers/normalize.ts#L236">reducers/normalize.ts:236</a></li>
=======
									<li>Defined in <a href="https://github.com/michaelkrone/ngrx-normalizr/blob/ab53558/src/reducers/normalize.ts#L223">reducers/normalize.ts:223</a></li>
>>>>>>> origin/master
>>>>>>> 7ab4fc6d
								</ul>
							</aside>
							<div class="tsd-comment tsd-typography">
								<div class="lead">
									<p>Create a schema bound projector function to denormalize a single entity.</p>
								</div>
							</div>
							<h4 class="tsd-type-parameters-title">Type parameters</h4>
							<ul class="tsd-type-parameters">
								<li>
									<h4>T</h4>
								</li>
							</ul>
							<h4 class="tsd-parameters-title">Parameters</h4>
							<ul class="tsd-parameters">
								<li>
									<h5>schema: <span class="tsd-signature-type">Entity</span></h5>
									<div class="tsd-comment tsd-typography">
										<p>The schema to bind this selector to</p>
									</div>
								</li>
							</ul>
							<h4 class="tsd-returns-title">Returns <span class="tsd-signature-type">(Anonymous function)</span></h4>
						</li>
					</ul>
				</section>
				<section class="tsd-panel tsd-member tsd-kind-function tsd-parent-kind-external-module tsd-is-external tsd-is-not-exported">
					<a name="createmultipledenormalizer" class="tsd-anchor"></a>
					<h3>create<wbr>Multiple<wbr>Denormalizer</h3>
					<ul class="tsd-signatures tsd-kind-function tsd-parent-kind-external-module tsd-is-external tsd-is-not-exported">
						<li class="tsd-signature tsd-kind-icon">create<wbr>Multiple<wbr>Denormalizer<span class="tsd-signature-symbol">(</span>schema<span class="tsd-signature-symbol">: </span><span class="tsd-signature-type">Entity</span><span class="tsd-signature-symbol">)</span><span class="tsd-signature-symbol">: </span><span class="tsd-signature-type">(Anonymous function)</span></li>
					</ul>
					<ul class="tsd-descriptions">
						<li class="tsd-description">
							<aside class="tsd-sources">
								<ul>
<<<<<<< HEAD
									<li>Defined in <a href="https://github.com/michaelkrone/ngrx-normalizr/blob/dace661/src/reducers/normalize.ts#L336">reducers/normalize.ts:336</a></li>
=======
<<<<<<< HEAD
									<li>Defined in <a href="https://github.com/michaelkrone/ngrx-normalizr/blob/6fa4021/src/reducers/normalize.ts#L275">reducers/normalize.ts:275</a></li>
=======
									<li>Defined in <a href="https://github.com/michaelkrone/ngrx-normalizr/blob/ab53558/src/reducers/normalize.ts#L236">reducers/normalize.ts:236</a></li>
>>>>>>> origin/master
>>>>>>> 7ab4fc6d
								</ul>
							</aside>
							<div class="tsd-comment tsd-typography">
								<div class="lead">
									<p>Create a schema bound denormalizer.</p>
								</div>
							</div>
							<h4 class="tsd-parameters-title">Parameters</h4>
							<ul class="tsd-parameters">
								<li>
									<h5>schema: <span class="tsd-signature-type">Entity</span></h5>
									<div class="tsd-comment tsd-typography">
										<p>The schema to bind this selector to</p>
									</div>
								</li>
							</ul>
							<h4 class="tsd-returns-title">Returns <span class="tsd-signature-type">(Anonymous function)</span></h4>
						</li>
					</ul>
				</section>
				<section class="tsd-panel tsd-member tsd-kind-function tsd-parent-kind-external-module tsd-has-type-parameter tsd-is-external">
					<a name="createschemaselectors" class="tsd-anchor"></a>
					<h3>create<wbr>Schema<wbr>Selectors</h3>
					<ul class="tsd-signatures tsd-kind-function tsd-parent-kind-external-module tsd-has-type-parameter tsd-is-external">
						<li class="tsd-signature tsd-kind-icon">create<wbr>Schema<wbr>Selectors&lt;T&gt;<span class="tsd-signature-symbol">(</span>schema<span class="tsd-signature-symbol">: </span><span class="tsd-signature-type">Entity</span><span class="tsd-signature-symbol">)</span><span class="tsd-signature-symbol">: </span><a href="../interfaces/_reducers_normalize_.schemaselectors.html" class="tsd-signature-type">SchemaSelectors</a><span class="tsd-signature-symbol">&lt;</span><span class="tsd-signature-type">T</span><span class="tsd-signature-symbol">&gt;</span></li>
					</ul>
					<ul class="tsd-descriptions">
						<li class="tsd-description">
							<aside class="tsd-sources">
								<ul>
<<<<<<< HEAD
									<li>Defined in <a href="https://github.com/michaelkrone/ngrx-normalizr/blob/dace661/src/reducers/normalize.ts#L254">reducers/normalize.ts:254</a></li>
=======
<<<<<<< HEAD
									<li>Defined in <a href="https://github.com/michaelkrone/ngrx-normalizr/blob/6fa4021/src/reducers/normalize.ts#L193">reducers/normalize.ts:193</a></li>
=======
									<li>Defined in <a href="https://github.com/michaelkrone/ngrx-normalizr/blob/ab53558/src/reducers/normalize.ts#L193">reducers/normalize.ts:193</a></li>
>>>>>>> origin/master
>>>>>>> 7ab4fc6d
								</ul>
							</aside>
							<div class="tsd-comment tsd-typography">
								<div class="lead">
									<p>Creates an object of selectors and projector functions bound to the given schema.</p>
								</div>
							</div>
							<h4 class="tsd-type-parameters-title">Type parameters</h4>
							<ul class="tsd-type-parameters">
								<li>
									<h4>T</h4>
								</li>
							</ul>
							<h4 class="tsd-parameters-title">Parameters</h4>
							<ul class="tsd-parameters">
								<li>
									<h5>schema: <span class="tsd-signature-type">Entity</span></h5>
									<div class="tsd-comment tsd-typography">
										<p>The schema to bind the selectors and projectors to</p>
									</div>
								</li>
							</ul>
							<h4 class="tsd-returns-title">Returns <a href="../interfaces/_reducers_normalize_.schemaselectors.html" class="tsd-signature-type">SchemaSelectors</a><span class="tsd-signature-symbol">&lt;</span><span class="tsd-signature-type">T</span><span class="tsd-signature-symbol">&gt;</span></h4>
						</li>
					</ul>
				</section>
				<section class="tsd-panel tsd-member tsd-kind-function tsd-parent-kind-external-module tsd-is-external tsd-is-not-exported">
					<a name="createsingledenormalizer" class="tsd-anchor"></a>
					<h3>create<wbr>Single<wbr>Denormalizer</h3>
					<ul class="tsd-signatures tsd-kind-function tsd-parent-kind-external-module tsd-is-external tsd-is-not-exported">
						<li class="tsd-signature tsd-kind-icon">create<wbr>Single<wbr>Denormalizer<span class="tsd-signature-symbol">(</span>schema<span class="tsd-signature-symbol">: </span><span class="tsd-signature-type">Entity</span><span class="tsd-signature-symbol">)</span><span class="tsd-signature-symbol">: </span><span class="tsd-signature-type">(Anonymous function)</span></li>
					</ul>
					<ul class="tsd-descriptions">
						<li class="tsd-description">
							<aside class="tsd-sources">
								<ul>
<<<<<<< HEAD
									<li>Defined in <a href="https://github.com/michaelkrone/ngrx-normalizr/blob/dace661/src/reducers/normalize.ts#L315">reducers/normalize.ts:315</a></li>
=======
									<li>Defined in <a href="https://github.com/michaelkrone/ngrx-normalizr/blob/6fa4021/src/reducers/normalize.ts#L254">reducers/normalize.ts:254</a></li>
>>>>>>> 7ab4fc6d
								</ul>
							</aside>
							<div class="tsd-comment tsd-typography">
								<div class="lead">
									<p>Create a schema bound denormalizer.</p>
								</div>
							</div>
							<h4 class="tsd-parameters-title">Parameters</h4>
							<ul class="tsd-parameters">
								<li>
									<h5>schema: <span class="tsd-signature-type">Entity</span></h5>
									<div class="tsd-comment tsd-typography">
										<p>The schema to bind this selector to</p>
									</div>
								</li>
							</ul>
							<h4 class="tsd-returns-title">Returns <span class="tsd-signature-type">(Anonymous function)</span></h4>
						</li>
					</ul>
				</section>
				<section class="tsd-panel tsd-member tsd-kind-function tsd-parent-kind-external-module tsd-is-external tsd-is-not-exported">
					<a name="getnormalizedstate" class="tsd-anchor"></a>
					<h3>get<wbr>Normalized<wbr>State</h3>
					<ul class="tsd-signatures tsd-kind-function tsd-parent-kind-external-module tsd-is-external tsd-is-not-exported">
						<li class="tsd-signature tsd-kind-icon">get<wbr>Normalized<wbr>State<span class="tsd-signature-symbol">(</span>state<span class="tsd-signature-symbol">: </span><span class="tsd-signature-type">any</span><span class="tsd-signature-symbol">)</span><span class="tsd-signature-symbol">: </span><a href="../interfaces/_reducers_normalize_.normalizedentitystate.html" class="tsd-signature-type">NormalizedEntityState</a></li>
					</ul>
					<ul class="tsd-descriptions">
						<li class="tsd-description">
							<aside class="tsd-sources">
								<ul>
<<<<<<< HEAD
									<li>Defined in <a href="https://github.com/michaelkrone/ngrx-normalizr/blob/dace661/src/reducers/normalize.ts#L216">reducers/normalize.ts:216</a></li>
=======
<<<<<<< HEAD
									<li>Defined in <a href="https://github.com/michaelkrone/ngrx-normalizr/blob/6fa4021/src/reducers/normalize.ts#L155">reducers/normalize.ts:155</a></li>
=======
									<li>Defined in <a href="https://github.com/michaelkrone/ngrx-normalizr/blob/ab53558/src/reducers/normalize.ts#L155">reducers/normalize.ts:155</a></li>
>>>>>>> origin/master
>>>>>>> 7ab4fc6d
								</ul>
							</aside>
							<div class="tsd-comment tsd-typography">
								<div class="lead">
									<p>Default getter for the normalized state</p>
								</div>
							</div>
							<h4 class="tsd-parameters-title">Parameters</h4>
							<ul class="tsd-parameters">
								<li>
									<h5>state: <span class="tsd-signature-type">any</span></h5>
									<div class="tsd-comment tsd-typography">
										<div class="lead">
											<p>any state</p>
										</div>
									</div>
								</li>
							</ul>
							<h4 class="tsd-returns-title">Returns <a href="../interfaces/_reducers_normalize_.normalizedentitystate.html" class="tsd-signature-type">NormalizedEntityState</a></h4>
						</li>
					</ul>
				</section>
				<section class="tsd-panel tsd-member tsd-kind-function tsd-parent-kind-external-module tsd-is-private tsd-is-external tsd-is-not-exported">
					<a name="getparentreferences" class="tsd-anchor"></a>
					<h3><span class="tsd-flag ts-flagPrivate">Private</span> get<wbr>Parent<wbr>References</h3>
					<ul class="tsd-signatures tsd-kind-function tsd-parent-kind-external-module tsd-is-private tsd-is-external tsd-is-not-exported">
						<li class="tsd-signature tsd-kind-icon">get<wbr>Parent<wbr>References<span class="tsd-signature-symbol">(</span>entities<span class="tsd-signature-symbol">: </span><span class="tsd-signature-type">any</span>, payload<span class="tsd-signature-symbol">: </span><a href="../interfaces/_actions_normalize_.normalizechildactionpayload.html" class="tsd-signature-type">NormalizeChildActionPayload</a><span class="tsd-signature-symbol">)</span><span class="tsd-signature-symbol">: </span><span class="tsd-signature-type">string</span><span class="tsd-signature-symbol"> | </span><span class="tsd-signature-type">undefined</span></li>
					</ul>
					<ul class="tsd-descriptions">
						<li class="tsd-description">
							<aside class="tsd-sources">
								<ul>
									<li>Defined in <a href="https://github.com/michaelkrone/ngrx-normalizr/blob/dace661/src/reducers/normalize.ts#L355">reducers/normalize.ts:355</a></li>
								</ul>
							</aside>
							<div class="tsd-comment tsd-typography">
							</div>
							<h4 class="tsd-parameters-title">Parameters</h4>
							<ul class="tsd-parameters">
								<li>
									<h5>entities: <span class="tsd-signature-type">any</span></h5>
									<div class="tsd-comment tsd-typography">
										<p>normalized entity state object</p>
									</div>
								</li>
								<li>
									<h5>payload: <a href="../interfaces/_actions_normalize_.normalizechildactionpayload.html" class="tsd-signature-type">NormalizeChildActionPayload</a></h5>
									<div class="tsd-comment tsd-typography">
										<p>NormalizeChildActionPayload</p>
									</div>
								</li>
							</ul>
							<h4 class="tsd-returns-title">Returns <span class="tsd-signature-type">string</span>
								<span class="tsd-signature-symbol"> | </span>
								<span class="tsd-signature-type">undefined</span>
							</h4>
						</li>
					</ul>
				</section>
				<section class="tsd-panel tsd-member tsd-kind-function tsd-parent-kind-external-module tsd-is-external">
					<a name="normalized" class="tsd-anchor"></a>
					<h3>normalized</h3>
					<ul class="tsd-signatures tsd-kind-function tsd-parent-kind-external-module tsd-is-external">
						<li class="tsd-signature tsd-kind-icon">normalized<span class="tsd-signature-symbol">(</span>state<span class="tsd-signature-symbol">?: </span><a href="../interfaces/_reducers_normalize_.normalizedentitystate.html" class="tsd-signature-type">NormalizedEntityState</a>, action<span class="tsd-signature-symbol">: </span><span class="tsd-signature-type">any</span><span class="tsd-signature-symbol">)</span><span class="tsd-signature-symbol">: </span><span class="tsd-signature-type">object</span></li>
					</ul>
					<ul class="tsd-descriptions">
						<li class="tsd-description">
							<aside class="tsd-sources">
								<ul>
<<<<<<< HEAD
									<li>Defined in <a href="https://github.com/michaelkrone/ngrx-normalizr/blob/dace661/src/reducers/normalize.ts#L88">reducers/normalize.ts:88</a></li>
=======
<<<<<<< HEAD
									<li>Defined in <a href="https://github.com/michaelkrone/ngrx-normalizr/blob/6fa4021/src/reducers/normalize.ts#L84">reducers/normalize.ts:84</a></li>
=======
									<li>Defined in <a href="https://github.com/michaelkrone/ngrx-normalizr/blob/ab53558/src/reducers/normalize.ts#L84">reducers/normalize.ts:84</a></li>
>>>>>>> origin/master
>>>>>>> 7ab4fc6d
								</ul>
							</aside>
							<div class="tsd-comment tsd-typography">
								<div class="lead">
									<p>The normalizing reducer function which will handle actions with the types
									<code>NormalizeActionTypes.SET_DATA</code>, <code>NormalizeActionTypes.ADD_DATA</code> and <code>NormalizeActionTypes.REMOVE_DATA</code>.</p>
								</div>
								<p>On an <code>NormalizeActionTypes.SET_DATA</code> action:</p>
								<p>All entities and childs of the given schema will be replaced with the new entities.</p>
								<p>On an <code>NormalizeActionTypes.ADD_DATA</code> action:</p>
								<p>Entities are identified by their id attribute set in the schema passed by the payload.
								Existing entities will be overwritten by updated data, new entities will be added to the store.</p>
								<p>On an <code>NormalizeActionTypes.REMOVE_DATA</code> action:</p>
								<p>Entities are identified by their id attribute set in the schema passed by the payload.
									The entity with the passed id will be removed. If a <code>removeChildren</code> option is set in the action
									payload, it is assumed as a map of schema keys to object property names. All referenced children
								of the entity will be read by the object propety name and removed by the schema key.</p>
							</div>
							<h4 class="tsd-parameters-title">Parameters</h4>
							<ul class="tsd-parameters">
								<li>
									<h5><span class="tsd-flag ts-flagDefault value">Default value</span> state: <a href="../interfaces/_reducers_normalize_.normalizedentitystate.html" class="tsd-signature-type">NormalizedEntityState</a><span class="tsd-signature-symbol"> =&nbsp;initialState</span></h5>
									<div class="tsd-comment tsd-typography">
										<p>The current state</p>
									</div>
								</li>
								<li>
									<h5>action: <span class="tsd-signature-type">any</span></h5>
									<div class="tsd-comment tsd-typography">
										<p>The dispatched action, one of <code>NormalizeActionTypes.ADD_DATA</code> or <code>NormalizeActionTypes.REMOVE_DATA</code>.</p>
									</div>
								</li>
							</ul>
							<h4 class="tsd-returns-title">Returns <span class="tsd-signature-type">object</span></h4>
							<ul class="tsd-parameters">
								<li class="tsd-parameter">
									<h5>result<span class="tsd-signature-symbol">: </span><span class="tsd-signature-type">any</span></h5>
								</li>
								<li class="tsd-parameter">
									<h5>entities<span class="tsd-signature-symbol">: </span><span class="tsd-signature-type">object</span></h5>
								</li>
							</ul>
						</li>
					</ul>
				</section>
			</section>
			<section class="tsd-panel-group tsd-member-group tsd-is-external tsd-is-not-exported">
				<h2>Object literals</h2>
				<section class="tsd-panel tsd-member tsd-kind-object-literal tsd-parent-kind-external-module tsd-is-external tsd-is-not-exported">
					<a name="initialstate" class="tsd-anchor"></a>
					<h3>initial<wbr>State</h3>
					<div class="tsd-signature tsd-kind-icon">initial<wbr>State<span class="tsd-signature-symbol">:</span> <span class="tsd-signature-type">object</span></div>
					<aside class="tsd-sources">
						<ul>
<<<<<<< HEAD
							<li>Defined in <a href="https://github.com/michaelkrone/ngrx-normalizr/blob/dace661/src/reducers/normalize.ts#L60">reducers/normalize.ts:60</a></li>
=======
<<<<<<< HEAD
							<li>Defined in <a href="https://github.com/michaelkrone/ngrx-normalizr/blob/6fa4021/src/reducers/normalize.ts#L56">reducers/normalize.ts:56</a></li>
=======
							<li>Defined in <a href="https://github.com/michaelkrone/ngrx-normalizr/blob/ab53558/src/reducers/normalize.ts#L56">reducers/normalize.ts:56</a></li>
>>>>>>> origin/master
>>>>>>> 7ab4fc6d
						</ul>
					</aside>
					<div class="tsd-comment tsd-typography">
						<div class="lead">
							<p>The initial state for the normalized entity state.</p>
						</div>
					</div>
					<section class="tsd-panel tsd-member tsd-kind-variable tsd-parent-kind-object-literal tsd-is-external tsd-is-not-exported">
						<a name="initialstate.entities" class="tsd-anchor"></a>
						<h3>entities</h3>
						<div class="tsd-signature tsd-kind-icon">entities<span class="tsd-signature-symbol">:</span> <span class="tsd-signature-type">object</span></div>
						<aside class="tsd-sources">
							<ul>
<<<<<<< HEAD
								<li>Defined in <a href="https://github.com/michaelkrone/ngrx-normalizr/blob/dace661/src/reducers/normalize.ts#L62">reducers/normalize.ts:62</a></li>
=======
<<<<<<< HEAD
								<li>Defined in <a href="https://github.com/michaelkrone/ngrx-normalizr/blob/6fa4021/src/reducers/normalize.ts#L58">reducers/normalize.ts:58</a></li>
=======
								<li>Defined in <a href="https://github.com/michaelkrone/ngrx-normalizr/blob/ab53558/src/reducers/normalize.ts#L58">reducers/normalize.ts:58</a></li>
>>>>>>> origin/master
>>>>>>> 7ab4fc6d
							</ul>
						</aside>
						<div class="tsd-type-declaration">
							<h4>Type declaration</h4>
							<ul class="tsd-parameters">
							</ul>
						</div>
					</section>
					<section class="tsd-panel tsd-member tsd-kind-variable tsd-parent-kind-object-literal tsd-is-external tsd-is-not-exported">
						<a name="initialstate.result" class="tsd-anchor"></a>
						<h3>result</h3>
						<div class="tsd-signature tsd-kind-icon">result<span class="tsd-signature-symbol">:</span> <span class="tsd-signature-type">undefined</span><span class="tsd-signature-symbol">[]</span><span class="tsd-signature-symbol"> =&nbsp;[]</span></div>
						<aside class="tsd-sources">
							<ul>
<<<<<<< HEAD
								<li>Defined in <a href="https://github.com/michaelkrone/ngrx-normalizr/blob/dace661/src/reducers/normalize.ts#L61">reducers/normalize.ts:61</a></li>
=======
<<<<<<< HEAD
								<li>Defined in <a href="https://github.com/michaelkrone/ngrx-normalizr/blob/6fa4021/src/reducers/normalize.ts#L57">reducers/normalize.ts:57</a></li>
=======
								<li>Defined in <a href="https://github.com/michaelkrone/ngrx-normalizr/blob/ab53558/src/reducers/normalize.ts#L57">reducers/normalize.ts:57</a></li>
>>>>>>> origin/master
>>>>>>> 7ab4fc6d
							</ul>
						</aside>
					</section>
				</section>
			</section>
		</div>
		<div class="col-4 col-menu menu-sticky-wrap menu-highlight">
			<nav class="tsd-navigation primary">
				<ul>
					<li class="globals  ">
						<a href="../globals.html"><em>Globals</em></a>
					</li>
					<li class="label tsd-is-external">
						<span>Internals</span>
					</li>
					<li class=" tsd-kind-external-module">
						<a href="_index_.html">"index"</a>
					</li>
					<li class="label tsd-is-external">
						<span>Externals</span>
					</li>
					<li class=" tsd-kind-external-module tsd-is-external">
						<a href="_actions_normalize_.html">"actions/normalize"</a>
					</li>
					<li class="current tsd-kind-external-module tsd-is-external">
						<a href="_reducers_normalize_.html">"reducers/normalize"</a>
					</li>
				</ul>
			</nav>
			<nav class="tsd-navigation secondary menu-sticky">
				<ul class="before-current">
					<li class=" tsd-kind-interface tsd-parent-kind-external-module tsd-is-external">
						<a href="../interfaces/_reducers_normalize_.entitymap.html" class="tsd-kind-icon">Entity<wbr>Map</a>
					</li>
					<li class=" tsd-kind-interface tsd-parent-kind-external-module tsd-is-external">
						<a href="../interfaces/_reducers_normalize_.normalizedentitystate.html" class="tsd-kind-icon">Normalized<wbr>Entity<wbr>State</a>
					</li>
					<li class=" tsd-kind-interface tsd-parent-kind-external-module tsd-is-external">
						<a href="../interfaces/_reducers_normalize_.normalizedstate.html" class="tsd-kind-icon">Normalized<wbr>State</a>
					</li>
					<li class=" tsd-kind-interface tsd-parent-kind-external-module tsd-has-type-parameter tsd-is-external">
						<a href="../interfaces/_reducers_normalize_.schemaselectors.html" class="tsd-kind-icon">Schema<wbr>Selectors</a>
					</li>
					<li class=" tsd-kind-variable tsd-parent-kind-external-module tsd-is-external tsd-is-not-exported">
						<a href="_reducers_normalize_.html#state_key" class="tsd-kind-icon">STATE_<wbr>KEY</a>
					</li>
					<li class=" tsd-kind-variable tsd-parent-kind-external-module tsd-is-external">
						<a href="_reducers_normalize_.html#getnormalizedentities" class="tsd-kind-icon">get<wbr>Normalized<wbr>Entities</a>
					</li>
					<li class=" tsd-kind-variable tsd-parent-kind-external-module tsd-is-external">
						<a href="_reducers_normalize_.html#getresult" class="tsd-kind-icon">get<wbr>Result</a>
					</li>
					<li class=" tsd-kind-function tsd-parent-kind-external-module tsd-has-type-parameter tsd-is-external tsd-is-not-exported">
						<a href="_reducers_normalize_.html#createentitiesprojector" class="tsd-kind-icon">create<wbr>Entities<wbr>Projector</a>
					</li>
					<li class=" tsd-kind-function tsd-parent-kind-external-module tsd-has-type-parameter tsd-is-external tsd-is-not-exported">
						<a href="_reducers_normalize_.html#createentitiesselector" class="tsd-kind-icon">create<wbr>Entities<wbr>Selector</a>
					</li>
					<li class=" tsd-kind-function tsd-parent-kind-external-module tsd-has-type-parameter tsd-is-external tsd-is-not-exported">
						<a href="_reducers_normalize_.html#createentityprojector" class="tsd-kind-icon">create<wbr>Entity<wbr>Projector</a>
					</li>
					<li class=" tsd-kind-function tsd-parent-kind-external-module tsd-is-external tsd-is-not-exported">
						<a href="_reducers_normalize_.html#createmultipledenormalizer" class="tsd-kind-icon">create<wbr>Multiple<wbr>Denormalizer</a>
					</li>
					<li class=" tsd-kind-function tsd-parent-kind-external-module tsd-has-type-parameter tsd-is-external">
						<a href="_reducers_normalize_.html#createschemaselectors" class="tsd-kind-icon">create<wbr>Schema<wbr>Selectors</a>
					</li>
					<li class=" tsd-kind-function tsd-parent-kind-external-module tsd-is-external tsd-is-not-exported">
						<a href="_reducers_normalize_.html#createsingledenormalizer" class="tsd-kind-icon">create<wbr>Single<wbr>Denormalizer</a>
					</li>
					<li class=" tsd-kind-function tsd-parent-kind-external-module tsd-is-external tsd-is-not-exported">
						<a href="_reducers_normalize_.html#getnormalizedstate" class="tsd-kind-icon">get<wbr>Normalized<wbr>State</a>
					</li>
					<li class=" tsd-kind-function tsd-parent-kind-external-module tsd-is-private tsd-is-external tsd-is-not-exported">
						<a href="_reducers_normalize_.html#getparentreferences" class="tsd-kind-icon">get<wbr>Parent<wbr>References</a>
					</li>
					<li class=" tsd-kind-function tsd-parent-kind-external-module tsd-is-external">
						<a href="_reducers_normalize_.html#normalized" class="tsd-kind-icon">normalized</a>
					</li>
					<li class=" tsd-kind-object-literal tsd-parent-kind-external-module tsd-is-external tsd-is-not-exported">
						<a href="_reducers_normalize_.html#initialstate" class="tsd-kind-icon">initial<wbr>State</a>
					</li>
				</ul>
			</nav>
		</div>
	</div>
</div>
<footer class="with-border-bottom">
	<div class="container">
		<h2>Legend</h2>
		<div class="tsd-legend-group">
			<ul class="tsd-legend">
				<li class="tsd-kind-module"><span class="tsd-kind-icon">Module</span></li>
				<li class="tsd-kind-object-literal"><span class="tsd-kind-icon">Object literal</span></li>
				<li class="tsd-kind-variable"><span class="tsd-kind-icon">Variable</span></li>
				<li class="tsd-kind-function"><span class="tsd-kind-icon">Function</span></li>
				<li class="tsd-kind-function tsd-has-type-parameter"><span class="tsd-kind-icon">Function with type parameter</span></li>
				<li class="tsd-kind-index-signature"><span class="tsd-kind-icon">Index signature</span></li>
				<li class="tsd-kind-type-alias"><span class="tsd-kind-icon">Type alias</span></li>
			</ul>
			<ul class="tsd-legend">
				<li class="tsd-kind-enum"><span class="tsd-kind-icon">Enumeration</span></li>
				<li class="tsd-kind-enum-member"><span class="tsd-kind-icon">Enumeration member</span></li>
				<li class="tsd-kind-property tsd-parent-kind-enum"><span class="tsd-kind-icon">Property</span></li>
				<li class="tsd-kind-method tsd-parent-kind-enum"><span class="tsd-kind-icon">Method</span></li>
			</ul>
			<ul class="tsd-legend">
				<li class="tsd-kind-interface"><span class="tsd-kind-icon">Interface</span></li>
				<li class="tsd-kind-interface tsd-has-type-parameter"><span class="tsd-kind-icon">Interface with type parameter</span></li>
				<li class="tsd-kind-constructor tsd-parent-kind-interface"><span class="tsd-kind-icon">Constructor</span></li>
				<li class="tsd-kind-property tsd-parent-kind-interface"><span class="tsd-kind-icon">Property</span></li>
				<li class="tsd-kind-method tsd-parent-kind-interface"><span class="tsd-kind-icon">Method</span></li>
				<li class="tsd-kind-index-signature tsd-parent-kind-interface"><span class="tsd-kind-icon">Index signature</span></li>
			</ul>
			<ul class="tsd-legend">
				<li class="tsd-kind-class"><span class="tsd-kind-icon">Class</span></li>
				<li class="tsd-kind-class tsd-has-type-parameter"><span class="tsd-kind-icon">Class with type parameter</span></li>
				<li class="tsd-kind-constructor tsd-parent-kind-class"><span class="tsd-kind-icon">Constructor</span></li>
				<li class="tsd-kind-property tsd-parent-kind-class"><span class="tsd-kind-icon">Property</span></li>
				<li class="tsd-kind-method tsd-parent-kind-class"><span class="tsd-kind-icon">Method</span></li>
				<li class="tsd-kind-accessor tsd-parent-kind-class"><span class="tsd-kind-icon">Accessor</span></li>
				<li class="tsd-kind-index-signature tsd-parent-kind-class"><span class="tsd-kind-icon">Index signature</span></li>
			</ul>
			<ul class="tsd-legend">
				<li class="tsd-kind-constructor tsd-parent-kind-class tsd-is-inherited"><span class="tsd-kind-icon">Inherited constructor</span></li>
				<li class="tsd-kind-property tsd-parent-kind-class tsd-is-inherited"><span class="tsd-kind-icon">Inherited property</span></li>
				<li class="tsd-kind-method tsd-parent-kind-class tsd-is-inherited"><span class="tsd-kind-icon">Inherited method</span></li>
				<li class="tsd-kind-accessor tsd-parent-kind-class tsd-is-inherited"><span class="tsd-kind-icon">Inherited accessor</span></li>
			</ul>
			<ul class="tsd-legend">
				<li class="tsd-kind-property tsd-parent-kind-class tsd-is-protected"><span class="tsd-kind-icon">Protected property</span></li>
				<li class="tsd-kind-method tsd-parent-kind-class tsd-is-protected"><span class="tsd-kind-icon">Protected method</span></li>
				<li class="tsd-kind-accessor tsd-parent-kind-class tsd-is-protected"><span class="tsd-kind-icon">Protected accessor</span></li>
			</ul>
			<ul class="tsd-legend">
				<li class="tsd-kind-property tsd-parent-kind-class tsd-is-private"><span class="tsd-kind-icon">Private property</span></li>
				<li class="tsd-kind-method tsd-parent-kind-class tsd-is-private"><span class="tsd-kind-icon">Private method</span></li>
				<li class="tsd-kind-accessor tsd-parent-kind-class tsd-is-private"><span class="tsd-kind-icon">Private accessor</span></li>
			</ul>
			<ul class="tsd-legend">
				<li class="tsd-kind-property tsd-parent-kind-class tsd-is-static"><span class="tsd-kind-icon">Static property</span></li>
				<li class="tsd-kind-call-signature tsd-parent-kind-class tsd-is-static"><span class="tsd-kind-icon">Static method</span></li>
			</ul>
		</div>
	</div>
</footer>
<div class="container tsd-generator">
	<p>Generated using <a href="http://typedoc.org/" target="_blank">TypeDoc</a></p>
</div>
<div class="overlay"></div>
<script src="../assets/js/main.js"></script>
<script>if (location.protocol == 'file:') document.write('<script src="../assets/js/search.js"><' + '/script>');</script>
</body>
</html><|MERGE_RESOLUTION|>--- conflicted
+++ resolved
@@ -118,15 +118,7 @@
 					<div class="tsd-signature tsd-kind-icon">STATE_<wbr>KEY<span class="tsd-signature-symbol">:</span> <span class="tsd-signature-type">"normalized"</span><span class="tsd-signature-symbol"> =&nbsp;&quot;normalized&quot;</span></div>
 					<aside class="tsd-sources">
 						<ul>
-<<<<<<< HEAD
-							<li>Defined in <a href="https://github.com/michaelkrone/ngrx-normalizr/blob/dace661/src/reducers/normalize.ts#L17">reducers/normalize.ts:17</a></li>
-=======
-<<<<<<< HEAD
-							<li>Defined in <a href="https://github.com/michaelkrone/ngrx-normalizr/blob/6fa4021/src/reducers/normalize.ts#L13">reducers/normalize.ts:13</a></li>
-=======
-							<li>Defined in <a href="https://github.com/michaelkrone/ngrx-normalizr/blob/ab53558/src/reducers/normalize.ts#L13">reducers/normalize.ts:13</a></li>
->>>>>>> origin/master
->>>>>>> 7ab4fc6d
+							<li>Defined in <a href="https://github.com/michaelkrone/ngrx-normalizr/blob/a42a5ff/src/reducers/normalize.ts#L17">reducers/normalize.ts:17</a></li>
 						</ul>
 					</aside>
 					<div class="tsd-comment tsd-typography">
@@ -141,15 +133,7 @@
 					<div class="tsd-signature tsd-kind-icon">get<wbr>Normalized<wbr>Entities<span class="tsd-signature-symbol">:</span> <span class="tsd-signature-type">MemoizedSelector</span><span class="tsd-signature-symbol">&lt;</span><span class="tsd-signature-type">any</span><span class="tsd-signature-symbol">, </span><a href="../interfaces/_reducers_normalize_.entitymap.html" class="tsd-signature-type">EntityMap</a><span class="tsd-signature-symbol">&gt;</span><span class="tsd-signature-symbol"> =&nbsp;createSelector(getNormalizedState,(state: NormalizedEntityState) &#x3D;&gt; state.entities)</span></div>
 					<aside class="tsd-sources">
 						<ul>
-<<<<<<< HEAD
-							<li>Defined in <a href="https://github.com/michaelkrone/ngrx-normalizr/blob/dace661/src/reducers/normalize.ts#L224">reducers/normalize.ts:224</a></li>
-=======
-<<<<<<< HEAD
-							<li>Defined in <a href="https://github.com/michaelkrone/ngrx-normalizr/blob/6fa4021/src/reducers/normalize.ts#L163">reducers/normalize.ts:163</a></li>
-=======
-							<li>Defined in <a href="https://github.com/michaelkrone/ngrx-normalizr/blob/ab53558/src/reducers/normalize.ts#L163">reducers/normalize.ts:163</a></li>
->>>>>>> origin/master
->>>>>>> 7ab4fc6d
+							<li>Defined in <a href="https://github.com/michaelkrone/ngrx-normalizr/blob/a42a5ff/src/reducers/normalize.ts#L224">reducers/normalize.ts:224</a></li>
 						</ul>
 					</aside>
 					<div class="tsd-comment tsd-typography">
@@ -166,15 +150,7 @@
 					<div class="tsd-signature tsd-kind-icon">get<wbr>Result<span class="tsd-signature-symbol">:</span> <span class="tsd-signature-type">MemoizedSelector</span><span class="tsd-signature-symbol">&lt;</span><span class="tsd-signature-type">any</span><span class="tsd-signature-symbol">, </span><span class="tsd-signature-type">string</span><span class="tsd-signature-symbol">[]</span><span class="tsd-signature-symbol">&gt;</span><span class="tsd-signature-symbol"> =&nbsp;createSelector(getNormalizedState,(state: NormalizedEntityState) &#x3D;&gt; state.result)</span></div>
 					<aside class="tsd-sources">
 						<ul>
-<<<<<<< HEAD
-							<li>Defined in <a href="https://github.com/michaelkrone/ngrx-normalizr/blob/dace661/src/reducers/normalize.ts#L235">reducers/normalize.ts:235</a></li>
-=======
-<<<<<<< HEAD
-							<li>Defined in <a href="https://github.com/michaelkrone/ngrx-normalizr/blob/6fa4021/src/reducers/normalize.ts#L174">reducers/normalize.ts:174</a></li>
-=======
-							<li>Defined in <a href="https://github.com/michaelkrone/ngrx-normalizr/blob/ab53558/src/reducers/normalize.ts#L174">reducers/normalize.ts:174</a></li>
->>>>>>> origin/master
->>>>>>> 7ab4fc6d
+							<li>Defined in <a href="https://github.com/michaelkrone/ngrx-normalizr/blob/a42a5ff/src/reducers/normalize.ts#L235">reducers/normalize.ts:235</a></li>
 						</ul>
 					</aside>
 					<div class="tsd-comment tsd-typography">
@@ -196,15 +172,7 @@
 						<li class="tsd-description">
 							<aside class="tsd-sources">
 								<ul>
-<<<<<<< HEAD
-									<li>Defined in <a href="https://github.com/michaelkrone/ngrx-normalizr/blob/dace661/src/reducers/normalize.ts#L306">reducers/normalize.ts:306</a></li>
-=======
-<<<<<<< HEAD
-									<li>Defined in <a href="https://github.com/michaelkrone/ngrx-normalizr/blob/6fa4021/src/reducers/normalize.ts#L245">reducers/normalize.ts:245</a></li>
-=======
-									<li>Defined in <a href="https://github.com/michaelkrone/ngrx-normalizr/blob/ab53558/src/reducers/normalize.ts#L253">reducers/normalize.ts:253</a></li>
->>>>>>> origin/master
->>>>>>> 7ab4fc6d
+									<li>Defined in <a href="https://github.com/michaelkrone/ngrx-normalizr/blob/a42a5ff/src/reducers/normalize.ts#L306">reducers/normalize.ts:306</a></li>
 								</ul>
 							</aside>
 							<div class="tsd-comment tsd-typography">
@@ -241,15 +209,7 @@
 						<li class="tsd-description">
 							<aside class="tsd-sources">
 								<ul>
-<<<<<<< HEAD
-									<li>Defined in <a href="https://github.com/michaelkrone/ngrx-normalizr/blob/dace661/src/reducers/normalize.ts#L284">reducers/normalize.ts:284</a></li>
-=======
-<<<<<<< HEAD
-									<li>Defined in <a href="https://github.com/michaelkrone/ngrx-normalizr/blob/6fa4021/src/reducers/normalize.ts#L223">reducers/normalize.ts:223</a></li>
-=======
-									<li>Defined in <a href="https://github.com/michaelkrone/ngrx-normalizr/blob/ab53558/src/reducers/normalize.ts#L245">reducers/normalize.ts:245</a></li>
->>>>>>> origin/master
->>>>>>> 7ab4fc6d
+									<li>Defined in <a href="https://github.com/michaelkrone/ngrx-normalizr/blob/a42a5ff/src/reducers/normalize.ts#L284">reducers/normalize.ts:284</a></li>
 								</ul>
 							</aside>
 							<div class="tsd-comment tsd-typography">
@@ -286,15 +246,7 @@
 						<li class="tsd-description">
 							<aside class="tsd-sources">
 								<ul>
-<<<<<<< HEAD
-									<li>Defined in <a href="https://github.com/michaelkrone/ngrx-normalizr/blob/dace661/src/reducers/normalize.ts#L297">reducers/normalize.ts:297</a></li>
-=======
-<<<<<<< HEAD
-									<li>Defined in <a href="https://github.com/michaelkrone/ngrx-normalizr/blob/6fa4021/src/reducers/normalize.ts#L236">reducers/normalize.ts:236</a></li>
-=======
-									<li>Defined in <a href="https://github.com/michaelkrone/ngrx-normalizr/blob/ab53558/src/reducers/normalize.ts#L223">reducers/normalize.ts:223</a></li>
->>>>>>> origin/master
->>>>>>> 7ab4fc6d
+									<li>Defined in <a href="https://github.com/michaelkrone/ngrx-normalizr/blob/a42a5ff/src/reducers/normalize.ts#L297">reducers/normalize.ts:297</a></li>
 								</ul>
 							</aside>
 							<div class="tsd-comment tsd-typography">
@@ -331,15 +283,7 @@
 						<li class="tsd-description">
 							<aside class="tsd-sources">
 								<ul>
-<<<<<<< HEAD
-									<li>Defined in <a href="https://github.com/michaelkrone/ngrx-normalizr/blob/dace661/src/reducers/normalize.ts#L336">reducers/normalize.ts:336</a></li>
-=======
-<<<<<<< HEAD
-									<li>Defined in <a href="https://github.com/michaelkrone/ngrx-normalizr/blob/6fa4021/src/reducers/normalize.ts#L275">reducers/normalize.ts:275</a></li>
-=======
-									<li>Defined in <a href="https://github.com/michaelkrone/ngrx-normalizr/blob/ab53558/src/reducers/normalize.ts#L236">reducers/normalize.ts:236</a></li>
->>>>>>> origin/master
->>>>>>> 7ab4fc6d
+									<li>Defined in <a href="https://github.com/michaelkrone/ngrx-normalizr/blob/a42a5ff/src/reducers/normalize.ts#L336">reducers/normalize.ts:336</a></li>
 								</ul>
 							</aside>
 							<div class="tsd-comment tsd-typography">
@@ -370,15 +314,7 @@
 						<li class="tsd-description">
 							<aside class="tsd-sources">
 								<ul>
-<<<<<<< HEAD
-									<li>Defined in <a href="https://github.com/michaelkrone/ngrx-normalizr/blob/dace661/src/reducers/normalize.ts#L254">reducers/normalize.ts:254</a></li>
-=======
-<<<<<<< HEAD
-									<li>Defined in <a href="https://github.com/michaelkrone/ngrx-normalizr/blob/6fa4021/src/reducers/normalize.ts#L193">reducers/normalize.ts:193</a></li>
-=======
-									<li>Defined in <a href="https://github.com/michaelkrone/ngrx-normalizr/blob/ab53558/src/reducers/normalize.ts#L193">reducers/normalize.ts:193</a></li>
->>>>>>> origin/master
->>>>>>> 7ab4fc6d
+									<li>Defined in <a href="https://github.com/michaelkrone/ngrx-normalizr/blob/a42a5ff/src/reducers/normalize.ts#L254">reducers/normalize.ts:254</a></li>
 								</ul>
 							</aside>
 							<div class="tsd-comment tsd-typography">
@@ -415,11 +351,7 @@
 						<li class="tsd-description">
 							<aside class="tsd-sources">
 								<ul>
-<<<<<<< HEAD
-									<li>Defined in <a href="https://github.com/michaelkrone/ngrx-normalizr/blob/dace661/src/reducers/normalize.ts#L315">reducers/normalize.ts:315</a></li>
-=======
-									<li>Defined in <a href="https://github.com/michaelkrone/ngrx-normalizr/blob/6fa4021/src/reducers/normalize.ts#L254">reducers/normalize.ts:254</a></li>
->>>>>>> 7ab4fc6d
+									<li>Defined in <a href="https://github.com/michaelkrone/ngrx-normalizr/blob/a42a5ff/src/reducers/normalize.ts#L315">reducers/normalize.ts:315</a></li>
 								</ul>
 							</aside>
 							<div class="tsd-comment tsd-typography">
@@ -450,15 +382,7 @@
 						<li class="tsd-description">
 							<aside class="tsd-sources">
 								<ul>
-<<<<<<< HEAD
-									<li>Defined in <a href="https://github.com/michaelkrone/ngrx-normalizr/blob/dace661/src/reducers/normalize.ts#L216">reducers/normalize.ts:216</a></li>
-=======
-<<<<<<< HEAD
-									<li>Defined in <a href="https://github.com/michaelkrone/ngrx-normalizr/blob/6fa4021/src/reducers/normalize.ts#L155">reducers/normalize.ts:155</a></li>
-=======
-									<li>Defined in <a href="https://github.com/michaelkrone/ngrx-normalizr/blob/ab53558/src/reducers/normalize.ts#L155">reducers/normalize.ts:155</a></li>
->>>>>>> origin/master
->>>>>>> 7ab4fc6d
+									<li>Defined in <a href="https://github.com/michaelkrone/ngrx-normalizr/blob/a42a5ff/src/reducers/normalize.ts#L216">reducers/normalize.ts:216</a></li>
 								</ul>
 							</aside>
 							<div class="tsd-comment tsd-typography">
@@ -491,7 +415,7 @@
 						<li class="tsd-description">
 							<aside class="tsd-sources">
 								<ul>
-									<li>Defined in <a href="https://github.com/michaelkrone/ngrx-normalizr/blob/dace661/src/reducers/normalize.ts#L355">reducers/normalize.ts:355</a></li>
+									<li>Defined in <a href="https://github.com/michaelkrone/ngrx-normalizr/blob/a42a5ff/src/reducers/normalize.ts#L355">reducers/normalize.ts:355</a></li>
 								</ul>
 							</aside>
 							<div class="tsd-comment tsd-typography">
@@ -528,15 +452,7 @@
 						<li class="tsd-description">
 							<aside class="tsd-sources">
 								<ul>
-<<<<<<< HEAD
-									<li>Defined in <a href="https://github.com/michaelkrone/ngrx-normalizr/blob/dace661/src/reducers/normalize.ts#L88">reducers/normalize.ts:88</a></li>
-=======
-<<<<<<< HEAD
-									<li>Defined in <a href="https://github.com/michaelkrone/ngrx-normalizr/blob/6fa4021/src/reducers/normalize.ts#L84">reducers/normalize.ts:84</a></li>
-=======
-									<li>Defined in <a href="https://github.com/michaelkrone/ngrx-normalizr/blob/ab53558/src/reducers/normalize.ts#L84">reducers/normalize.ts:84</a></li>
->>>>>>> origin/master
->>>>>>> 7ab4fc6d
+									<li>Defined in <a href="https://github.com/michaelkrone/ngrx-normalizr/blob/a42a5ff/src/reducers/normalize.ts#L88">reducers/normalize.ts:88</a></li>
 								</ul>
 							</aside>
 							<div class="tsd-comment tsd-typography">
@@ -591,15 +507,7 @@
 					<div class="tsd-signature tsd-kind-icon">initial<wbr>State<span class="tsd-signature-symbol">:</span> <span class="tsd-signature-type">object</span></div>
 					<aside class="tsd-sources">
 						<ul>
-<<<<<<< HEAD
-							<li>Defined in <a href="https://github.com/michaelkrone/ngrx-normalizr/blob/dace661/src/reducers/normalize.ts#L60">reducers/normalize.ts:60</a></li>
-=======
-<<<<<<< HEAD
-							<li>Defined in <a href="https://github.com/michaelkrone/ngrx-normalizr/blob/6fa4021/src/reducers/normalize.ts#L56">reducers/normalize.ts:56</a></li>
-=======
-							<li>Defined in <a href="https://github.com/michaelkrone/ngrx-normalizr/blob/ab53558/src/reducers/normalize.ts#L56">reducers/normalize.ts:56</a></li>
->>>>>>> origin/master
->>>>>>> 7ab4fc6d
+							<li>Defined in <a href="https://github.com/michaelkrone/ngrx-normalizr/blob/a42a5ff/src/reducers/normalize.ts#L60">reducers/normalize.ts:60</a></li>
 						</ul>
 					</aside>
 					<div class="tsd-comment tsd-typography">
@@ -613,15 +521,7 @@
 						<div class="tsd-signature tsd-kind-icon">entities<span class="tsd-signature-symbol">:</span> <span class="tsd-signature-type">object</span></div>
 						<aside class="tsd-sources">
 							<ul>
-<<<<<<< HEAD
-								<li>Defined in <a href="https://github.com/michaelkrone/ngrx-normalizr/blob/dace661/src/reducers/normalize.ts#L62">reducers/normalize.ts:62</a></li>
-=======
-<<<<<<< HEAD
-								<li>Defined in <a href="https://github.com/michaelkrone/ngrx-normalizr/blob/6fa4021/src/reducers/normalize.ts#L58">reducers/normalize.ts:58</a></li>
-=======
-								<li>Defined in <a href="https://github.com/michaelkrone/ngrx-normalizr/blob/ab53558/src/reducers/normalize.ts#L58">reducers/normalize.ts:58</a></li>
->>>>>>> origin/master
->>>>>>> 7ab4fc6d
+								<li>Defined in <a href="https://github.com/michaelkrone/ngrx-normalizr/blob/a42a5ff/src/reducers/normalize.ts#L62">reducers/normalize.ts:62</a></li>
 							</ul>
 						</aside>
 						<div class="tsd-type-declaration">
@@ -636,15 +536,7 @@
 						<div class="tsd-signature tsd-kind-icon">result<span class="tsd-signature-symbol">:</span> <span class="tsd-signature-type">undefined</span><span class="tsd-signature-symbol">[]</span><span class="tsd-signature-symbol"> =&nbsp;[]</span></div>
 						<aside class="tsd-sources">
 							<ul>
-<<<<<<< HEAD
-								<li>Defined in <a href="https://github.com/michaelkrone/ngrx-normalizr/blob/dace661/src/reducers/normalize.ts#L61">reducers/normalize.ts:61</a></li>
-=======
-<<<<<<< HEAD
-								<li>Defined in <a href="https://github.com/michaelkrone/ngrx-normalizr/blob/6fa4021/src/reducers/normalize.ts#L57">reducers/normalize.ts:57</a></li>
-=======
-								<li>Defined in <a href="https://github.com/michaelkrone/ngrx-normalizr/blob/ab53558/src/reducers/normalize.ts#L57">reducers/normalize.ts:57</a></li>
->>>>>>> origin/master
->>>>>>> 7ab4fc6d
+								<li>Defined in <a href="https://github.com/michaelkrone/ngrx-normalizr/blob/a42a5ff/src/reducers/normalize.ts#L61">reducers/normalize.ts:61</a></li>
 							</ul>
 						</aside>
 					</section>

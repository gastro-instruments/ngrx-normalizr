<!doctype html>
<html class="default no-js">
<head>
	<meta charset="utf-8">
	<meta http-equiv="X-UA-Compatible" content="IE=edge">
	<title>NormalizeRemovePayload | ngrx-normalizr</title>
	<meta name="description" content="">
	<meta name="viewport" content="width=device-width, initial-scale=1">
	<link rel="stylesheet" href="../assets/css/main.css">
</head>
<body>
<header>
	<div class="tsd-page-toolbar">
		<div class="container">
			<div class="table-wrap">
				<div class="table-cell" id="tsd-search" data-index="../assets/js/search.js" data-base="..">
					<div class="field">
						<label for="tsd-search-field" class="tsd-widget search no-caption">Search</label>
						<input id="tsd-search-field" type="text" />
					</div>
					<ul class="results">
						<li class="state loading">Preparing search index...</li>
						<li class="state failure">The search index is not available</li>
					</ul>
					<a href="../index.html" class="title">ngrx-normalizr</a>
				</div>
				<div class="table-cell" id="tsd-widgets">
					<div id="tsd-filter">
						<a href="#" class="tsd-widget options no-caption" data-toggle="options">Options</a>
						<div class="tsd-filter-group">
							<div class="tsd-select" id="tsd-filter-visibility">
								<span class="tsd-select-label">All</span>
								<ul class="tsd-select-list">
									<li data-value="public">Public</li>
									<li data-value="protected">Public/Protected</li>
									<li data-value="private" class="selected">All</li>
								</ul>
							</div>
							<input type="checkbox" id="tsd-filter-inherited" checked />
							<label class="tsd-widget" for="tsd-filter-inherited">Inherited</label>
							<input type="checkbox" id="tsd-filter-externals" checked />
							<label class="tsd-widget" for="tsd-filter-externals">Externals</label>
							<input type="checkbox" id="tsd-filter-only-exported" />
							<label class="tsd-widget" for="tsd-filter-only-exported">Only exported</label>
						</div>
					</div>
					<a href="#" class="tsd-widget menu no-caption" data-toggle="menu">Menu</a>
				</div>
			</div>
		</div>
	</div>
	<div class="tsd-page-title">
		<div class="container">
			<ul class="tsd-breadcrumb">
				<li>
					<a href="../globals.html">Globals</a>
				</li>
				<li>
					<a href="../modules/_actions_normalize_.html">&quot;actions/normalize&quot;</a>
				</li>
				<li>
					<a href="_actions_normalize_.normalizeremovepayload.html">NormalizeRemovePayload</a>
				</li>
			</ul>
			<h1>Interface NormalizeRemovePayload</h1>
		</div>
	</div>
</header>
<div class="container container-main">
	<div class="row">
		<div class="col-8 col-content">
			<section class="tsd-panel tsd-comment">
				<div class="tsd-comment tsd-typography">
					<div class="lead">
						<p>Interface for the payload of the <code>RemoveData</code> action.
						Accepts an <code>id</code> and an optional <code>removeChildren</code> property.</p>
					</div>
				</div>
			</section>
			<section class="tsd-panel tsd-hierarchy">
				<h3>Hierarchy</h3>
				<ul class="tsd-hierarchy">
					<li>
						<a href="_actions_normalize_.schemapayload.html" class="tsd-signature-type">SchemaPayload</a>
						<ul class="tsd-hierarchy">
							<li>
								<span class="target">NormalizeRemovePayload</span>
							</li>
						</ul>
					</li>
				</ul>
			</section>
			<section class="tsd-panel-group tsd-index-group">
				<h2>Index</h2>
				<section class="tsd-panel tsd-index-panel">
					<div class="tsd-index-content">
						<section class="tsd-index-section tsd-is-external">
							<h3>Properties</h3>
							<ul class="tsd-index-list">
								<li class="tsd-kind-property tsd-parent-kind-interface tsd-is-external"><a href="_actions_normalize_.normalizeremovepayload.html#id" class="tsd-kind-icon">id</a></li>
								<li class="tsd-kind-property tsd-parent-kind-interface tsd-is-external"><a href="_actions_normalize_.normalizeremovepayload.html#removechildren" class="tsd-kind-icon">remove<wbr>Children</a></li>
								<li class="tsd-kind-property tsd-parent-kind-interface tsd-is-inherited tsd-is-external"><a href="_actions_normalize_.normalizeremovepayload.html#schema" class="tsd-kind-icon">schema</a></li>
							</ul>
						</section>
					</div>
				</section>
			</section>
			<section class="tsd-panel-group tsd-member-group tsd-is-external">
				<h2>Properties</h2>
				<section class="tsd-panel tsd-member tsd-kind-property tsd-parent-kind-interface tsd-is-external">
					<a name="id" class="tsd-anchor"></a>
					<h3>id</h3>
					<div class="tsd-signature tsd-kind-icon">id<span class="tsd-signature-symbol">:</span> <span class="tsd-signature-type">string</span></div>
					<aside class="tsd-sources">
						<ul>
<<<<<<< HEAD
							<li>Defined in <a href="https://github.com/michaelkrone/ngrx-normalizr/blob/ef30679/src/actions/normalize.ts#L50">actions/normalize.ts:50</a></li>
=======
							<li>Defined in <a href="https://github.com/michaelkrone/ngrx-normalizr/blob/a78f0ac/src/actions/normalize.ts#L50">actions/normalize.ts:50</a></li>
>>>>>>> d2e41a0a
						</ul>
					</aside>
					<div class="tsd-comment tsd-typography">
						<div class="lead">
							<p>The id of the entity that should be removed</p>
						</div>
					</div>
				</section>
				<section class="tsd-panel tsd-member tsd-kind-property tsd-parent-kind-interface tsd-is-external">
					<a name="removechildren" class="tsd-anchor"></a>
					<h3><span class="tsd-flag ts-flagOptional">Optional</span> remove<wbr>Children</h3>
					<div class="tsd-signature tsd-kind-icon">remove<wbr>Children<span class="tsd-signature-symbol">:</span> <a href="_actions_normalize_.schemamap.html" class="tsd-signature-type">SchemaMap</a></div>
					<aside class="tsd-sources">
						<ul>
<<<<<<< HEAD
							<li>Defined in <a href="https://github.com/michaelkrone/ngrx-normalizr/blob/ef30679/src/actions/normalize.ts#L56">actions/normalize.ts:56</a></li>
=======
							<li>Defined in <a href="https://github.com/michaelkrone/ngrx-normalizr/blob/a78f0ac/src/actions/normalize.ts#L56">actions/normalize.ts:56</a></li>
>>>>>>> d2e41a0a
						</ul>
					</aside>
					<div class="tsd-comment tsd-typography">
						<div class="lead">
							<p>If add and maps to valid schema keys and propety names,
							children referenced by the entity will be removed</p>
						</div>
					</div>
				</section>
				<section class="tsd-panel tsd-member tsd-kind-property tsd-parent-kind-interface tsd-is-inherited tsd-is-external">
					<a name="schema" class="tsd-anchor"></a>
					<h3>schema</h3>
					<div class="tsd-signature tsd-kind-icon">schema<span class="tsd-signature-symbol">:</span> <span class="tsd-signature-type">Entity</span></div>
					<aside class="tsd-sources">
						<p>Inherited from <a href="_actions_normalize_.schemapayload.html">SchemaPayload</a>.<a href="_actions_normalize_.schemapayload.html#schema">schema</a></p>
						<ul>
<<<<<<< HEAD
							<li>Defined in <a href="https://github.com/michaelkrone/ngrx-normalizr/blob/ef30679/src/actions/normalize.ts#L28">actions/normalize.ts:28</a></li>
=======
							<li>Defined in <a href="https://github.com/michaelkrone/ngrx-normalizr/blob/a78f0ac/src/actions/normalize.ts#L28">actions/normalize.ts:28</a></li>
>>>>>>> d2e41a0a
						</ul>
					</aside>
					<div class="tsd-comment tsd-typography">
						<div class="lead">
							<p>Schema definition of the entity. Used for de-/ and normalizing given entities.</p>
						</div>
					</div>
				</section>
			</section>
		</div>
		<div class="col-4 col-menu menu-sticky-wrap menu-highlight">
			<nav class="tsd-navigation primary">
				<ul>
					<li class="globals  ">
						<a href="../globals.html"><em>Globals</em></a>
					</li>
					<li class="label tsd-is-external">
						<span>Internals</span>
					</li>
					<li class=" tsd-kind-external-module">
						<a href="../modules/_index_.html">"index"</a>
					</li>
					<li class="label tsd-is-external">
						<span>Externals</span>
					</li>
					<li class="current tsd-kind-external-module tsd-is-external">
						<a href="../modules/_actions_normalize_.html">"actions/normalize"</a>
					</li>
					<li class=" tsd-kind-external-module tsd-is-external">
						<a href="../modules/_reducers_normalize_.html">"reducers/normalize"</a>
					</li>
				</ul>
			</nav>
			<nav class="tsd-navigation secondary menu-sticky">
				<ul class="before-current">
					<li class=" tsd-kind-class tsd-parent-kind-external-module tsd-has-type-parameter tsd-is-external">
						<a href="../classes/_actions_normalize_.adddata.html" class="tsd-kind-icon">Add<wbr>Data</a>
					</li>
					<li class=" tsd-kind-class tsd-parent-kind-external-module tsd-is-external">
						<a href="../classes/_actions_normalize_.normalizeactiontypes.html" class="tsd-kind-icon">Normalize<wbr>Action<wbr>Types</a>
					</li>
					<li class=" tsd-kind-class tsd-parent-kind-external-module tsd-is-external">
						<a href="../classes/_actions_normalize_.removedata.html" class="tsd-kind-icon">Remove<wbr>Data</a>
					</li>
					<li class=" tsd-kind-class tsd-parent-kind-external-module tsd-has-type-parameter tsd-is-external">
						<a href="../classes/_actions_normalize_.setdata.html" class="tsd-kind-icon">Set<wbr>Data</a>
					</li>
					<li class=" tsd-kind-interface tsd-parent-kind-external-module tsd-has-type-parameter tsd-is-external">
						<a href="_actions_normalize_.normalizeactioncreators.html" class="tsd-kind-icon">Normalize<wbr>Action<wbr>Creators</a>
					</li>
					<li class=" tsd-kind-interface tsd-parent-kind-external-module tsd-has-type-parameter tsd-is-external">
						<a href="_actions_normalize_.normalizedatapayload.html" class="tsd-kind-icon">Normalize<wbr>Data<wbr>Payload</a>
					</li>
				</ul>
				<ul class="current">
					<li class="current tsd-kind-interface tsd-parent-kind-external-module tsd-is-external">
						<a href="_actions_normalize_.normalizeremovepayload.html" class="tsd-kind-icon">Normalize<wbr>Remove<wbr>Payload</a>
						<ul>
							<li class=" tsd-kind-property tsd-parent-kind-interface tsd-is-external">
								<a href="_actions_normalize_.normalizeremovepayload.html#id" class="tsd-kind-icon">id</a>
							</li>
							<li class=" tsd-kind-property tsd-parent-kind-interface tsd-is-external">
								<a href="_actions_normalize_.normalizeremovepayload.html#removechildren" class="tsd-kind-icon">remove<wbr>Children</a>
							</li>
							<li class=" tsd-kind-property tsd-parent-kind-interface tsd-is-inherited tsd-is-external">
								<a href="_actions_normalize_.normalizeremovepayload.html#schema" class="tsd-kind-icon">schema</a>
							</li>
						</ul>
					</li>
				</ul>
				<ul class="after-current">
					<li class=" tsd-kind-interface tsd-parent-kind-external-module tsd-is-external">
						<a href="_actions_normalize_.schemamap.html" class="tsd-kind-icon">Schema<wbr>Map</a>
					</li>
					<li class=" tsd-kind-interface tsd-parent-kind-external-module tsd-is-external">
						<a href="_actions_normalize_.schemapayload.html" class="tsd-kind-icon">Schema<wbr>Payload</a>
					</li>
					<li class=" tsd-kind-variable tsd-parent-kind-external-module tsd-is-external tsd-is-not-exported">
						<a href="../modules/_actions_normalize_.html#action_namespace" class="tsd-kind-icon">ACTION_<wbr>NAMESPACE</a>
					</li>
					<li class=" tsd-kind-function tsd-parent-kind-external-module tsd-has-type-parameter tsd-is-external">
						<a href="../modules/_actions_normalize_.html#actioncreators" class="tsd-kind-icon">action<wbr>Creators</a>
					</li>
				</ul>
			</nav>
		</div>
	</div>
</div>
<footer class="with-border-bottom">
	<div class="container">
		<h2>Legend</h2>
		<div class="tsd-legend-group">
			<ul class="tsd-legend">
				<li class="tsd-kind-module"><span class="tsd-kind-icon">Module</span></li>
				<li class="tsd-kind-object-literal"><span class="tsd-kind-icon">Object literal</span></li>
				<li class="tsd-kind-variable"><span class="tsd-kind-icon">Variable</span></li>
				<li class="tsd-kind-function"><span class="tsd-kind-icon">Function</span></li>
				<li class="tsd-kind-function tsd-has-type-parameter"><span class="tsd-kind-icon">Function with type parameter</span></li>
				<li class="tsd-kind-index-signature"><span class="tsd-kind-icon">Index signature</span></li>
				<li class="tsd-kind-type-alias"><span class="tsd-kind-icon">Type alias</span></li>
			</ul>
			<ul class="tsd-legend">
				<li class="tsd-kind-enum"><span class="tsd-kind-icon">Enumeration</span></li>
				<li class="tsd-kind-enum-member"><span class="tsd-kind-icon">Enumeration member</span></li>
				<li class="tsd-kind-property tsd-parent-kind-enum"><span class="tsd-kind-icon">Property</span></li>
				<li class="tsd-kind-method tsd-parent-kind-enum"><span class="tsd-kind-icon">Method</span></li>
			</ul>
			<ul class="tsd-legend">
				<li class="tsd-kind-interface"><span class="tsd-kind-icon">Interface</span></li>
				<li class="tsd-kind-interface tsd-has-type-parameter"><span class="tsd-kind-icon">Interface with type parameter</span></li>
				<li class="tsd-kind-constructor tsd-parent-kind-interface"><span class="tsd-kind-icon">Constructor</span></li>
				<li class="tsd-kind-property tsd-parent-kind-interface"><span class="tsd-kind-icon">Property</span></li>
				<li class="tsd-kind-method tsd-parent-kind-interface"><span class="tsd-kind-icon">Method</span></li>
				<li class="tsd-kind-index-signature tsd-parent-kind-interface"><span class="tsd-kind-icon">Index signature</span></li>
			</ul>
			<ul class="tsd-legend">
				<li class="tsd-kind-class"><span class="tsd-kind-icon">Class</span></li>
				<li class="tsd-kind-class tsd-has-type-parameter"><span class="tsd-kind-icon">Class with type parameter</span></li>
				<li class="tsd-kind-constructor tsd-parent-kind-class"><span class="tsd-kind-icon">Constructor</span></li>
				<li class="tsd-kind-property tsd-parent-kind-class"><span class="tsd-kind-icon">Property</span></li>
				<li class="tsd-kind-method tsd-parent-kind-class"><span class="tsd-kind-icon">Method</span></li>
				<li class="tsd-kind-accessor tsd-parent-kind-class"><span class="tsd-kind-icon">Accessor</span></li>
				<li class="tsd-kind-index-signature tsd-parent-kind-class"><span class="tsd-kind-icon">Index signature</span></li>
			</ul>
			<ul class="tsd-legend">
				<li class="tsd-kind-constructor tsd-parent-kind-class tsd-is-inherited"><span class="tsd-kind-icon">Inherited constructor</span></li>
				<li class="tsd-kind-property tsd-parent-kind-class tsd-is-inherited"><span class="tsd-kind-icon">Inherited property</span></li>
				<li class="tsd-kind-method tsd-parent-kind-class tsd-is-inherited"><span class="tsd-kind-icon">Inherited method</span></li>
				<li class="tsd-kind-accessor tsd-parent-kind-class tsd-is-inherited"><span class="tsd-kind-icon">Inherited accessor</span></li>
			</ul>
			<ul class="tsd-legend">
				<li class="tsd-kind-property tsd-parent-kind-class tsd-is-protected"><span class="tsd-kind-icon">Protected property</span></li>
				<li class="tsd-kind-method tsd-parent-kind-class tsd-is-protected"><span class="tsd-kind-icon">Protected method</span></li>
				<li class="tsd-kind-accessor tsd-parent-kind-class tsd-is-protected"><span class="tsd-kind-icon">Protected accessor</span></li>
			</ul>
			<ul class="tsd-legend">
				<li class="tsd-kind-property tsd-parent-kind-class tsd-is-private"><span class="tsd-kind-icon">Private property</span></li>
				<li class="tsd-kind-method tsd-parent-kind-class tsd-is-private"><span class="tsd-kind-icon">Private method</span></li>
				<li class="tsd-kind-accessor tsd-parent-kind-class tsd-is-private"><span class="tsd-kind-icon">Private accessor</span></li>
			</ul>
			<ul class="tsd-legend">
				<li class="tsd-kind-property tsd-parent-kind-class tsd-is-static"><span class="tsd-kind-icon">Static property</span></li>
				<li class="tsd-kind-call-signature tsd-parent-kind-class tsd-is-static"><span class="tsd-kind-icon">Static method</span></li>
			</ul>
		</div>
	</div>
</footer>
<div class="container tsd-generator">
	<p>Generated using <a href="http://typedoc.org/" target="_blank">TypeDoc</a></p>
</div>
<div class="overlay"></div>
<script src="../assets/js/main.js"></script>
<script>if (location.protocol == 'file:') document.write('<script src="../assets/js/search.js"><' + '/script>');</script>
</body>
</html><|MERGE_RESOLUTION|>--- conflicted
+++ resolved
@@ -113,11 +113,7 @@
 					<div class="tsd-signature tsd-kind-icon">id<span class="tsd-signature-symbol">:</span> <span class="tsd-signature-type">string</span></div>
 					<aside class="tsd-sources">
 						<ul>
-<<<<<<< HEAD
-							<li>Defined in <a href="https://github.com/michaelkrone/ngrx-normalizr/blob/ef30679/src/actions/normalize.ts#L50">actions/normalize.ts:50</a></li>
-=======
-							<li>Defined in <a href="https://github.com/michaelkrone/ngrx-normalizr/blob/a78f0ac/src/actions/normalize.ts#L50">actions/normalize.ts:50</a></li>
->>>>>>> d2e41a0a
+							<li>Defined in <a href="https://github.com/michaelkrone/ngrx-normalizr/blob/fb427fc/src/actions/normalize.ts#L50">actions/normalize.ts:50</a></li>
 						</ul>
 					</aside>
 					<div class="tsd-comment tsd-typography">
@@ -132,11 +128,7 @@
 					<div class="tsd-signature tsd-kind-icon">remove<wbr>Children<span class="tsd-signature-symbol">:</span> <a href="_actions_normalize_.schemamap.html" class="tsd-signature-type">SchemaMap</a></div>
 					<aside class="tsd-sources">
 						<ul>
-<<<<<<< HEAD
-							<li>Defined in <a href="https://github.com/michaelkrone/ngrx-normalizr/blob/ef30679/src/actions/normalize.ts#L56">actions/normalize.ts:56</a></li>
-=======
-							<li>Defined in <a href="https://github.com/michaelkrone/ngrx-normalizr/blob/a78f0ac/src/actions/normalize.ts#L56">actions/normalize.ts:56</a></li>
->>>>>>> d2e41a0a
+							<li>Defined in <a href="https://github.com/michaelkrone/ngrx-normalizr/blob/fb427fc/src/actions/normalize.ts#L56">actions/normalize.ts:56</a></li>
 						</ul>
 					</aside>
 					<div class="tsd-comment tsd-typography">
@@ -153,11 +145,7 @@
 					<aside class="tsd-sources">
 						<p>Inherited from <a href="_actions_normalize_.schemapayload.html">SchemaPayload</a>.<a href="_actions_normalize_.schemapayload.html#schema">schema</a></p>
 						<ul>
-<<<<<<< HEAD
-							<li>Defined in <a href="https://github.com/michaelkrone/ngrx-normalizr/blob/ef30679/src/actions/normalize.ts#L28">actions/normalize.ts:28</a></li>
-=======
-							<li>Defined in <a href="https://github.com/michaelkrone/ngrx-normalizr/blob/a78f0ac/src/actions/normalize.ts#L28">actions/normalize.ts:28</a></li>
->>>>>>> d2e41a0a
+							<li>Defined in <a href="https://github.com/michaelkrone/ngrx-normalizr/blob/fb427fc/src/actions/normalize.ts#L28">actions/normalize.ts:28</a></li>
 						</ul>
 					</aside>
 					<div class="tsd-comment tsd-typography">

<!doctype html>
<html class="default no-js">
<head>
	<meta charset="utf-8">
	<meta http-equiv="X-UA-Compatible" content="IE=edge">
	<title>NormalizeDataPayload | ngrx-normalizr</title>
	<meta name="description" content="">
	<meta name="viewport" content="width=device-width, initial-scale=1">
	<link rel="stylesheet" href="../assets/css/main.css">
</head>
<body>
<header>
	<div class="tsd-page-toolbar">
		<div class="container">
			<div class="table-wrap">
				<div class="table-cell" id="tsd-search" data-index="../assets/js/search.js" data-base="..">
					<div class="field">
						<label for="tsd-search-field" class="tsd-widget search no-caption">Search</label>
						<input id="tsd-search-field" type="text" />
					</div>
					<ul class="results">
						<li class="state loading">Preparing search index...</li>
						<li class="state failure">The search index is not available</li>
					</ul>
					<a href="../index.html" class="title">ngrx-normalizr</a>
				</div>
				<div class="table-cell" id="tsd-widgets">
					<div id="tsd-filter">
						<a href="#" class="tsd-widget options no-caption" data-toggle="options">Options</a>
						<div class="tsd-filter-group">
							<div class="tsd-select" id="tsd-filter-visibility">
								<span class="tsd-select-label">All</span>
								<ul class="tsd-select-list">
									<li data-value="public">Public</li>
									<li data-value="protected">Public/Protected</li>
									<li data-value="private" class="selected">All</li>
								</ul>
							</div>
							<input type="checkbox" id="tsd-filter-inherited" checked />
							<label class="tsd-widget" for="tsd-filter-inherited">Inherited</label>
							<input type="checkbox" id="tsd-filter-externals" checked />
							<label class="tsd-widget" for="tsd-filter-externals">Externals</label>
							<input type="checkbox" id="tsd-filter-only-exported" />
							<label class="tsd-widget" for="tsd-filter-only-exported">Only exported</label>
						</div>
					</div>
					<a href="#" class="tsd-widget menu no-caption" data-toggle="menu">Menu</a>
				</div>
			</div>
		</div>
	</div>
	<div class="tsd-page-title">
		<div class="container">
			<ul class="tsd-breadcrumb">
				<li>
					<a href="../globals.html">Globals</a>
				</li>
				<li>
					<a href="../modules/_actions_normalize_.html">&quot;actions/normalize&quot;</a>
				</li>
				<li>
					<a href="_actions_normalize_.normalizedatapayload.html">NormalizeDataPayload</a>
				</li>
			</ul>
			<h1>Interface NormalizeDataPayload&lt;T&gt;</h1>
		</div>
	</div>
</header>
<div class="container container-main">
	<div class="row">
		<div class="col-8 col-content">
			<section class="tsd-panel tsd-comment">
				<div class="tsd-comment tsd-typography">
					<div class="lead">
						<p>Typed Interface for the payload of the <code>AddData</code> action.
						Accepts an typed array of entities to be added to the store.</p>
					</div>
				</div>
			</section>
			<section class="tsd-panel tsd-type-parameters">
				<h3>Type parameters</h3>
				<ul class="tsd-type-parameters">
					<li>
						<h4>T</h4>
					</li>
				</ul>
			</section>
			<section class="tsd-panel tsd-hierarchy">
				<h3>Hierarchy</h3>
				<ul class="tsd-hierarchy">
					<li>
						<a href="_actions_normalize_.schemapayload.html" class="tsd-signature-type">SchemaPayload</a>
						<ul class="tsd-hierarchy">
							<li>
								<span class="target">NormalizeDataPayload</span>
							</li>
						</ul>
					</li>
				</ul>
			</section>
			<section class="tsd-panel-group tsd-index-group">
				<h2>Index</h2>
				<section class="tsd-panel tsd-index-panel">
					<div class="tsd-index-content">
						<section class="tsd-index-section tsd-is-external">
							<h3>Properties</h3>
							<ul class="tsd-index-list">
								<li class="tsd-kind-property tsd-parent-kind-interface tsd-is-external"><a href="_actions_normalize_.normalizedatapayload.html#data" class="tsd-kind-icon">data</a></li>
								<li class="tsd-kind-property tsd-parent-kind-interface tsd-is-inherited tsd-is-external"><a href="_actions_normalize_.normalizedatapayload.html#schema" class="tsd-kind-icon">schema</a></li>
							</ul>
						</section>
					</div>
				</section>
			</section>
			<section class="tsd-panel-group tsd-member-group tsd-is-external">
				<h2>Properties</h2>
				<section class="tsd-panel tsd-member tsd-kind-property tsd-parent-kind-interface tsd-is-external">
					<a name="data" class="tsd-anchor"></a>
					<h3>data</h3>
					<div class="tsd-signature tsd-kind-icon">data<span class="tsd-signature-symbol">:</span> <span class="tsd-signature-type">T</span><span class="tsd-signature-symbol">[]</span></div>
					<aside class="tsd-sources">
						<ul>
<<<<<<< HEAD
							<li>Defined in <a href="https://github.com/michaelkrone/ngrx-normalizr/blob/1c77013/src/actions/normalize.ts#L39">actions/normalize.ts:39</a></li>
=======
							<li>Defined in <a href="https://github.com/michaelkrone/ngrx-normalizr/blob/fb427fc/src/actions/normalize.ts#L39">actions/normalize.ts:39</a></li>
>>>>>>> e8d5ddb6
						</ul>
					</aside>
					<div class="tsd-comment tsd-typography">
						<div class="lead">
							<p>The array of entities which should be normalized and added to the store.</p>
						</div>
					</div>
				</section>
				<section class="tsd-panel tsd-member tsd-kind-property tsd-parent-kind-interface tsd-is-inherited tsd-is-external">
					<a name="schema" class="tsd-anchor"></a>
					<h3>schema</h3>
					<div class="tsd-signature tsd-kind-icon">schema<span class="tsd-signature-symbol">:</span> <span class="tsd-signature-type">Entity</span></div>
					<aside class="tsd-sources">
						<p>Inherited from <a href="_actions_normalize_.schemapayload.html">SchemaPayload</a>.<a href="_actions_normalize_.schemapayload.html#schema">schema</a></p>
						<ul>
<<<<<<< HEAD
							<li>Defined in <a href="https://github.com/michaelkrone/ngrx-normalizr/blob/1c77013/src/actions/normalize.ts#L28">actions/normalize.ts:28</a></li>
=======
							<li>Defined in <a href="https://github.com/michaelkrone/ngrx-normalizr/blob/fb427fc/src/actions/normalize.ts#L28">actions/normalize.ts:28</a></li>
>>>>>>> e8d5ddb6
						</ul>
					</aside>
					<div class="tsd-comment tsd-typography">
						<div class="lead">
							<p>Schema definition of the entity. Used for de-/ and normalizing given entities.</p>
						</div>
					</div>
				</section>
			</section>
		</div>
		<div class="col-4 col-menu menu-sticky-wrap menu-highlight">
			<nav class="tsd-navigation primary">
				<ul>
					<li class="globals  ">
						<a href="../globals.html"><em>Globals</em></a>
					</li>
					<li class="label tsd-is-external">
						<span>Internals</span>
					</li>
					<li class=" tsd-kind-external-module">
						<a href="../modules/_index_.html">"index"</a>
					</li>
					<li class="label tsd-is-external">
						<span>Externals</span>
					</li>
					<li class="current tsd-kind-external-module tsd-is-external">
						<a href="../modules/_actions_normalize_.html">"actions/normalize"</a>
					</li>
					<li class=" tsd-kind-external-module tsd-is-external">
						<a href="../modules/_reducers_normalize_.html">"reducers/normalize"</a>
					</li>
				</ul>
			</nav>
			<nav class="tsd-navigation secondary menu-sticky">
				<ul class="before-current">
					<li class=" tsd-kind-class tsd-parent-kind-external-module tsd-has-type-parameter tsd-is-external">
						<a href="../classes/_actions_normalize_.adddata.html" class="tsd-kind-icon">Add<wbr>Data</a>
					</li>
					<li class=" tsd-kind-class tsd-parent-kind-external-module tsd-is-external">
						<a href="../classes/_actions_normalize_.normalizeactiontypes.html" class="tsd-kind-icon">Normalize<wbr>Action<wbr>Types</a>
					</li>
					<li class=" tsd-kind-class tsd-parent-kind-external-module tsd-is-external">
						<a href="../classes/_actions_normalize_.removedata.html" class="tsd-kind-icon">Remove<wbr>Data</a>
					</li>
					<li class=" tsd-kind-class tsd-parent-kind-external-module tsd-has-type-parameter tsd-is-external">
						<a href="../classes/_actions_normalize_.setdata.html" class="tsd-kind-icon">Set<wbr>Data</a>
					</li>
					<li class=" tsd-kind-interface tsd-parent-kind-external-module tsd-has-type-parameter tsd-is-external">
						<a href="_actions_normalize_.normalizeactioncreators.html" class="tsd-kind-icon">Normalize<wbr>Action<wbr>Creators</a>
					</li>
				</ul>
				<ul class="current">
					<li class="current tsd-kind-interface tsd-parent-kind-external-module tsd-has-type-parameter tsd-is-external">
						<a href="_actions_normalize_.normalizedatapayload.html" class="tsd-kind-icon">Normalize<wbr>Data<wbr>Payload</a>
						<ul>
							<li class=" tsd-kind-property tsd-parent-kind-interface tsd-is-external">
								<a href="_actions_normalize_.normalizedatapayload.html#data" class="tsd-kind-icon">data</a>
							</li>
							<li class=" tsd-kind-property tsd-parent-kind-interface tsd-is-inherited tsd-is-external">
								<a href="_actions_normalize_.normalizedatapayload.html#schema" class="tsd-kind-icon">schema</a>
							</li>
						</ul>
					</li>
				</ul>
				<ul class="after-current">
					<li class=" tsd-kind-interface tsd-parent-kind-external-module tsd-is-external">
						<a href="_actions_normalize_.normalizeremovepayload.html" class="tsd-kind-icon">Normalize<wbr>Remove<wbr>Payload</a>
					</li>
					<li class=" tsd-kind-interface tsd-parent-kind-external-module tsd-is-external">
						<a href="_actions_normalize_.schemamap.html" class="tsd-kind-icon">Schema<wbr>Map</a>
					</li>
					<li class=" tsd-kind-interface tsd-parent-kind-external-module tsd-is-external">
						<a href="_actions_normalize_.schemapayload.html" class="tsd-kind-icon">Schema<wbr>Payload</a>
					</li>
					<li class=" tsd-kind-variable tsd-parent-kind-external-module tsd-is-external tsd-is-not-exported">
						<a href="../modules/_actions_normalize_.html#action_namespace" class="tsd-kind-icon">ACTION_<wbr>NAMESPACE</a>
					</li>
					<li class=" tsd-kind-function tsd-parent-kind-external-module tsd-has-type-parameter tsd-is-external">
						<a href="../modules/_actions_normalize_.html#actioncreators" class="tsd-kind-icon">action<wbr>Creators</a>
					</li>
				</ul>
			</nav>
		</div>
	</div>
</div>
<footer class="with-border-bottom">
	<div class="container">
		<h2>Legend</h2>
		<div class="tsd-legend-group">
			<ul class="tsd-legend">
				<li class="tsd-kind-module"><span class="tsd-kind-icon">Module</span></li>
				<li class="tsd-kind-object-literal"><span class="tsd-kind-icon">Object literal</span></li>
				<li class="tsd-kind-variable"><span class="tsd-kind-icon">Variable</span></li>
				<li class="tsd-kind-function"><span class="tsd-kind-icon">Function</span></li>
				<li class="tsd-kind-function tsd-has-type-parameter"><span class="tsd-kind-icon">Function with type parameter</span></li>
				<li class="tsd-kind-index-signature"><span class="tsd-kind-icon">Index signature</span></li>
				<li class="tsd-kind-type-alias"><span class="tsd-kind-icon">Type alias</span></li>
			</ul>
			<ul class="tsd-legend">
				<li class="tsd-kind-enum"><span class="tsd-kind-icon">Enumeration</span></li>
				<li class="tsd-kind-enum-member"><span class="tsd-kind-icon">Enumeration member</span></li>
				<li class="tsd-kind-property tsd-parent-kind-enum"><span class="tsd-kind-icon">Property</span></li>
				<li class="tsd-kind-method tsd-parent-kind-enum"><span class="tsd-kind-icon">Method</span></li>
			</ul>
			<ul class="tsd-legend">
				<li class="tsd-kind-interface"><span class="tsd-kind-icon">Interface</span></li>
				<li class="tsd-kind-interface tsd-has-type-parameter"><span class="tsd-kind-icon">Interface with type parameter</span></li>
				<li class="tsd-kind-constructor tsd-parent-kind-interface"><span class="tsd-kind-icon">Constructor</span></li>
				<li class="tsd-kind-property tsd-parent-kind-interface"><span class="tsd-kind-icon">Property</span></li>
				<li class="tsd-kind-method tsd-parent-kind-interface"><span class="tsd-kind-icon">Method</span></li>
				<li class="tsd-kind-index-signature tsd-parent-kind-interface"><span class="tsd-kind-icon">Index signature</span></li>
			</ul>
			<ul class="tsd-legend">
				<li class="tsd-kind-class"><span class="tsd-kind-icon">Class</span></li>
				<li class="tsd-kind-class tsd-has-type-parameter"><span class="tsd-kind-icon">Class with type parameter</span></li>
				<li class="tsd-kind-constructor tsd-parent-kind-class"><span class="tsd-kind-icon">Constructor</span></li>
				<li class="tsd-kind-property tsd-parent-kind-class"><span class="tsd-kind-icon">Property</span></li>
				<li class="tsd-kind-method tsd-parent-kind-class"><span class="tsd-kind-icon">Method</span></li>
				<li class="tsd-kind-accessor tsd-parent-kind-class"><span class="tsd-kind-icon">Accessor</span></li>
				<li class="tsd-kind-index-signature tsd-parent-kind-class"><span class="tsd-kind-icon">Index signature</span></li>
			</ul>
			<ul class="tsd-legend">
				<li class="tsd-kind-constructor tsd-parent-kind-class tsd-is-inherited"><span class="tsd-kind-icon">Inherited constructor</span></li>
				<li class="tsd-kind-property tsd-parent-kind-class tsd-is-inherited"><span class="tsd-kind-icon">Inherited property</span></li>
				<li class="tsd-kind-method tsd-parent-kind-class tsd-is-inherited"><span class="tsd-kind-icon">Inherited method</span></li>
				<li class="tsd-kind-accessor tsd-parent-kind-class tsd-is-inherited"><span class="tsd-kind-icon">Inherited accessor</span></li>
			</ul>
			<ul class="tsd-legend">
				<li class="tsd-kind-property tsd-parent-kind-class tsd-is-protected"><span class="tsd-kind-icon">Protected property</span></li>
				<li class="tsd-kind-method tsd-parent-kind-class tsd-is-protected"><span class="tsd-kind-icon">Protected method</span></li>
				<li class="tsd-kind-accessor tsd-parent-kind-class tsd-is-protected"><span class="tsd-kind-icon">Protected accessor</span></li>
			</ul>
			<ul class="tsd-legend">
				<li class="tsd-kind-property tsd-parent-kind-class tsd-is-private"><span class="tsd-kind-icon">Private property</span></li>
				<li class="tsd-kind-method tsd-parent-kind-class tsd-is-private"><span class="tsd-kind-icon">Private method</span></li>
				<li class="tsd-kind-accessor tsd-parent-kind-class tsd-is-private"><span class="tsd-kind-icon">Private accessor</span></li>
			</ul>
			<ul class="tsd-legend">
				<li class="tsd-kind-property tsd-parent-kind-class tsd-is-static"><span class="tsd-kind-icon">Static property</span></li>
				<li class="tsd-kind-call-signature tsd-parent-kind-class tsd-is-static"><span class="tsd-kind-icon">Static method</span></li>
			</ul>
		</div>
	</div>
</footer>
<div class="container tsd-generator">
	<p>Generated using <a href="http://typedoc.org/" target="_blank">TypeDoc</a></p>
</div>
<div class="overlay"></div>
<script src="../assets/js/main.js"></script>
<script>if (location.protocol == 'file:') document.write('<script src="../assets/js/search.js"><' + '/script>');</script>
</body>
</html><|MERGE_RESOLUTION|>--- conflicted
+++ resolved
@@ -120,11 +120,7 @@
 					<div class="tsd-signature tsd-kind-icon">data<span class="tsd-signature-symbol">:</span> <span class="tsd-signature-type">T</span><span class="tsd-signature-symbol">[]</span></div>
 					<aside class="tsd-sources">
 						<ul>
-<<<<<<< HEAD
-							<li>Defined in <a href="https://github.com/michaelkrone/ngrx-normalizr/blob/1c77013/src/actions/normalize.ts#L39">actions/normalize.ts:39</a></li>
-=======
-							<li>Defined in <a href="https://github.com/michaelkrone/ngrx-normalizr/blob/fb427fc/src/actions/normalize.ts#L39">actions/normalize.ts:39</a></li>
->>>>>>> e8d5ddb6
+							<li>Defined in <a href="https://github.com/michaelkrone/ngrx-normalizr/blob/1eda8a0/src/actions/normalize.ts#L39">actions/normalize.ts:39</a></li>
 						</ul>
 					</aside>
 					<div class="tsd-comment tsd-typography">
@@ -140,11 +136,7 @@
 					<aside class="tsd-sources">
 						<p>Inherited from <a href="_actions_normalize_.schemapayload.html">SchemaPayload</a>.<a href="_actions_normalize_.schemapayload.html#schema">schema</a></p>
 						<ul>
-<<<<<<< HEAD
-							<li>Defined in <a href="https://github.com/michaelkrone/ngrx-normalizr/blob/1c77013/src/actions/normalize.ts#L28">actions/normalize.ts:28</a></li>
-=======
-							<li>Defined in <a href="https://github.com/michaelkrone/ngrx-normalizr/blob/fb427fc/src/actions/normalize.ts#L28">actions/normalize.ts:28</a></li>
->>>>>>> e8d5ddb6
+							<li>Defined in <a href="https://github.com/michaelkrone/ngrx-normalizr/blob/1eda8a0/src/actions/normalize.ts#L28">actions/normalize.ts:28</a></li>
 						</ul>
 					</aside>
 					<div class="tsd-comment tsd-typography">

--- conflicted
+++ resolved
@@ -108,11 +108,7 @@
 					<div class="tsd-signature tsd-kind-icon">entities<span class="tsd-signature-symbol">:</span> <a href="_reducers_normalize_.entitymap.html" class="tsd-signature-type">EntityMap</a></div>
 					<aside class="tsd-sources">
 						<ul>
-<<<<<<< HEAD
-							<li>Defined in <a href="https://github.com/michaelkrone/ngrx-normalizr/blob/ef30679/src/reducers/normalize.ts#L50">reducers/normalize.ts:50</a></li>
-=======
-							<li>Defined in <a href="https://github.com/michaelkrone/ngrx-normalizr/blob/a78f0ac/src/reducers/normalize.ts#L50">reducers/normalize.ts:50</a></li>
->>>>>>> d2e41a0a
+							<li>Defined in <a href="https://github.com/michaelkrone/ngrx-normalizr/blob/fb427fc/src/reducers/normalize.ts#L50">reducers/normalize.ts:50</a></li>
 						</ul>
 					</aside>
 					<div class="tsd-comment tsd-typography">
@@ -128,11 +124,7 @@
 					<div class="tsd-signature tsd-kind-icon">result<span class="tsd-signature-symbol">:</span> <span class="tsd-signature-type">string</span><span class="tsd-signature-symbol">[]</span></div>
 					<aside class="tsd-sources">
 						<ul>
-<<<<<<< HEAD
-							<li>Defined in <a href="https://github.com/michaelkrone/ngrx-normalizr/blob/ef30679/src/reducers/normalize.ts#L44">reducers/normalize.ts:44</a></li>
-=======
-							<li>Defined in <a href="https://github.com/michaelkrone/ngrx-normalizr/blob/a78f0ac/src/reducers/normalize.ts#L44">reducers/normalize.ts:44</a></li>
->>>>>>> d2e41a0a
+							<li>Defined in <a href="https://github.com/michaelkrone/ngrx-normalizr/blob/fb427fc/src/reducers/normalize.ts#L44">reducers/normalize.ts:44</a></li>
 						</ul>
 					</aside>
 					<div class="tsd-comment tsd-typography">

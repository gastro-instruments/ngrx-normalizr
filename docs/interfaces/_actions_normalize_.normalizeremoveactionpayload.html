--- conflicted
+++ resolved
@@ -107,15 +107,7 @@
 					<div class="tsd-signature tsd-kind-icon">id<span class="tsd-signature-symbol">:</span> <span class="tsd-signature-type">string</span></div>
 					<aside class="tsd-sources">
 						<ul>
-<<<<<<< HEAD
-							<li>Defined in <a href="https://github.com/michaelkrone/ngrx-normalizr/blob/dace661/src/actions/normalize.ts#L44">actions/normalize.ts:44</a></li>
-=======
-<<<<<<< HEAD
-							<li>Defined in <a href="https://github.com/michaelkrone/ngrx-normalizr/blob/6fa4021/src/actions/normalize.ts#L46">actions/normalize.ts:46</a></li>
-=======
-							<li>Defined in <a href="https://github.com/michaelkrone/ngrx-normalizr/blob/ab53558/src/actions/normalize.ts#L46">actions/normalize.ts:46</a></li>
->>>>>>> origin/master
->>>>>>> 7ab4fc6d
+							<li>Defined in <a href="https://github.com/michaelkrone/ngrx-normalizr/blob/a42a5ff/src/actions/normalize.ts#L44">actions/normalize.ts:44</a></li>
 						</ul>
 					</aside>
 					<div class="tsd-comment tsd-typography">
@@ -130,15 +122,7 @@
 					<div class="tsd-signature tsd-kind-icon">key<span class="tsd-signature-symbol">:</span> <span class="tsd-signature-type">string</span></div>
 					<aside class="tsd-sources">
 						<ul>
-<<<<<<< HEAD
-							<li>Defined in <a href="https://github.com/michaelkrone/ngrx-normalizr/blob/dace661/src/actions/normalize.ts#L49">actions/normalize.ts:49</a></li>
-=======
-<<<<<<< HEAD
-							<li>Defined in <a href="https://github.com/michaelkrone/ngrx-normalizr/blob/6fa4021/src/actions/normalize.ts#L51">actions/normalize.ts:51</a></li>
-=======
-							<li>Defined in <a href="https://github.com/michaelkrone/ngrx-normalizr/blob/ab53558/src/actions/normalize.ts#L51">actions/normalize.ts:51</a></li>
->>>>>>> origin/master
->>>>>>> 7ab4fc6d
+							<li>Defined in <a href="https://github.com/michaelkrone/ngrx-normalizr/blob/a42a5ff/src/actions/normalize.ts#L49">actions/normalize.ts:49</a></li>
 						</ul>
 					</aside>
 					<div class="tsd-comment tsd-typography">
@@ -153,15 +137,7 @@
 					<div class="tsd-signature tsd-kind-icon">remove<wbr>Children<span class="tsd-signature-symbol">:</span> <a href="_actions_normalize_.schemamap.html" class="tsd-signature-type">SchemaMap</a><span class="tsd-signature-symbol"> | </span><span class="tsd-signature-type">null</span></div>
 					<aside class="tsd-sources">
 						<ul>
-<<<<<<< HEAD
-							<li>Defined in <a href="https://github.com/michaelkrone/ngrx-normalizr/blob/dace661/src/actions/normalize.ts#L55">actions/normalize.ts:55</a></li>
-=======
-<<<<<<< HEAD
-							<li>Defined in <a href="https://github.com/michaelkrone/ngrx-normalizr/blob/6fa4021/src/actions/normalize.ts#L57">actions/normalize.ts:57</a></li>
-=======
-							<li>Defined in <a href="https://github.com/michaelkrone/ngrx-normalizr/blob/ab53558/src/actions/normalize.ts#L57">actions/normalize.ts:57</a></li>
->>>>>>> origin/master
->>>>>>> 7ab4fc6d
+							<li>Defined in <a href="https://github.com/michaelkrone/ngrx-normalizr/blob/a42a5ff/src/actions/normalize.ts#L55">actions/normalize.ts:55</a></li>
 						</ul>
 					</aside>
 					<div class="tsd-comment tsd-typography">

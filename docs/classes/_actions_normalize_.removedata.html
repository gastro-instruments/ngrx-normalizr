--- conflicted
+++ resolved
@@ -123,11 +123,7 @@
 						<li class="tsd-description">
 							<aside class="tsd-sources">
 								<ul>
-<<<<<<< HEAD
-									<li>Defined in <a href="https://github.com/michaelkrone/ngrx-normalizr/blob/ef30679/src/actions/normalize.ts#L121">actions/normalize.ts:121</a></li>
-=======
-									<li>Defined in <a href="https://github.com/michaelkrone/ngrx-normalizr/blob/a78f0ac/src/actions/normalize.ts#L141">actions/normalize.ts:141</a></li>
->>>>>>> d2e41a0a
+									<li>Defined in <a href="https://github.com/michaelkrone/ngrx-normalizr/blob/fb427fc/src/actions/normalize.ts#L141">actions/normalize.ts:141</a></li>
 								</ul>
 							</aside>
 							<div class="tsd-comment tsd-typography">
@@ -159,11 +155,7 @@
 					<div class="tsd-signature tsd-kind-icon">payload<span class="tsd-signature-symbol">:</span> <a href="../interfaces/_actions_normalize_.normalizeremovepayload.html" class="tsd-signature-type">NormalizeRemovePayload</a></div>
 					<aside class="tsd-sources">
 						<ul>
-<<<<<<< HEAD
-							<li>Defined in <a href="https://github.com/michaelkrone/ngrx-normalizr/blob/ef30679/src/actions/normalize.ts#L127">actions/normalize.ts:127</a></li>
-=======
-							<li>Defined in <a href="https://github.com/michaelkrone/ngrx-normalizr/blob/a78f0ac/src/actions/normalize.ts#L147">actions/normalize.ts:147</a></li>
->>>>>>> d2e41a0a
+							<li>Defined in <a href="https://github.com/michaelkrone/ngrx-normalizr/blob/fb427fc/src/actions/normalize.ts#L147">actions/normalize.ts:147</a></li>
 						</ul>
 					</aside>
 					<div class="tsd-comment tsd-typography">
@@ -178,11 +170,7 @@
 					<div class="tsd-signature tsd-kind-icon">type<span class="tsd-signature-symbol">:</span> <span class="tsd-signature-type">string</span><span class="tsd-signature-symbol"> =&nbsp;NormalizeActionTypes.REMOVE_DATA</span></div>
 					<aside class="tsd-sources">
 						<ul>
-<<<<<<< HEAD
-							<li>Defined in <a href="https://github.com/michaelkrone/ngrx-normalizr/blob/ef30679/src/actions/normalize.ts#L121">actions/normalize.ts:121</a></li>
-=======
-							<li>Defined in <a href="https://github.com/michaelkrone/ngrx-normalizr/blob/a78f0ac/src/actions/normalize.ts#L141">actions/normalize.ts:141</a></li>
->>>>>>> d2e41a0a
+							<li>Defined in <a href="https://github.com/michaelkrone/ngrx-normalizr/blob/fb427fc/src/actions/normalize.ts#L141">actions/normalize.ts:141</a></li>
 						</ul>
 					</aside>
 					<div class="tsd-comment tsd-typography">

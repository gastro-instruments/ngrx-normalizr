<!doctype html>
<html class="default no-js">
<head>
	<meta charset="utf-8">
	<meta http-equiv="X-UA-Compatible" content="IE=edge">
	<title>RemoveData | ngrx-normalizr</title>
	<meta name="description" content="">
	<meta name="viewport" content="width=device-width, initial-scale=1">
	<link rel="stylesheet" href="../assets/css/main.css">
</head>
<body>
<header>
	<div class="tsd-page-toolbar">
		<div class="container">
			<div class="table-wrap">
				<div class="table-cell" id="tsd-search" data-index="../assets/js/search.js" data-base="..">
					<div class="field">
						<label for="tsd-search-field" class="tsd-widget search no-caption">Search</label>
						<input id="tsd-search-field" type="text" />
					</div>
					<ul class="results">
						<li class="state loading">Preparing search index...</li>
						<li class="state failure">The search index is not available</li>
					</ul>
					<a href="../index.html" class="title">ngrx-normalizr</a>
				</div>
				<div class="table-cell" id="tsd-widgets">
					<div id="tsd-filter">
						<a href="#" class="tsd-widget options no-caption" data-toggle="options">Options</a>
						<div class="tsd-filter-group">
							<div class="tsd-select" id="tsd-filter-visibility">
								<span class="tsd-select-label">All</span>
								<ul class="tsd-select-list">
									<li data-value="public">Public</li>
									<li data-value="protected">Public/Protected</li>
									<li data-value="private" class="selected">All</li>
								</ul>
							</div>
							<input type="checkbox" id="tsd-filter-inherited" checked />
							<label class="tsd-widget" for="tsd-filter-inherited">Inherited</label>
							<input type="checkbox" id="tsd-filter-externals" checked />
							<label class="tsd-widget" for="tsd-filter-externals">Externals</label>
							<input type="checkbox" id="tsd-filter-only-exported" />
							<label class="tsd-widget" for="tsd-filter-only-exported">Only exported</label>
						</div>
					</div>
					<a href="#" class="tsd-widget menu no-caption" data-toggle="menu">Menu</a>
				</div>
			</div>
		</div>
	</div>
	<div class="tsd-page-title">
		<div class="container">
			<ul class="tsd-breadcrumb">
				<li>
					<a href="../globals.html">Globals</a>
				</li>
				<li>
					<a href="../modules/_actions_normalize_.html">&quot;actions/normalize&quot;</a>
				</li>
				<li>
					<a href="_actions_normalize_.removedata.html">RemoveData</a>
				</li>
			</ul>
			<h1>Class RemoveData</h1>
		</div>
	</div>
</header>
<div class="container container-main">
	<div class="row">
		<div class="col-8 col-content">
			<section class="tsd-panel tsd-comment">
				<div class="tsd-comment tsd-typography">
					<div class="lead">
						<p>Action for removing data from the store.
						Also see <code>NormalizeRemovePayload</code>.</p>
					</div>
				</div>
			</section>
			<section class="tsd-panel tsd-hierarchy">
				<h3>Hierarchy</h3>
				<ul class="tsd-hierarchy">
					<li>
						<span class="target">RemoveData</span>
					</li>
				</ul>
			</section>
			<section class="tsd-panel">
				<h3>Implements</h3>
				<ul class="tsd-hierarchy">
					<li><span class="tsd-signature-type">Action</span></li>
				</ul>
			</section>
			<section class="tsd-panel-group tsd-index-group">
				<h2>Index</h2>
				<section class="tsd-panel tsd-index-panel">
					<div class="tsd-index-content">
						<section class="tsd-index-section tsd-is-external">
							<h3>Constructors</h3>
							<ul class="tsd-index-list">
								<li class="tsd-kind-constructor tsd-parent-kind-class tsd-is-external"><a href="_actions_normalize_.removedata.html#constructor" class="tsd-kind-icon">constructor</a></li>
							</ul>
						</section>
						<section class="tsd-index-section tsd-is-external">
							<h3>Properties</h3>
							<ul class="tsd-index-list">
								<li class="tsd-kind-property tsd-parent-kind-class tsd-is-external"><a href="_actions_normalize_.removedata.html#payload" class="tsd-kind-icon">payload</a></li>
								<li class="tsd-kind-property tsd-parent-kind-class tsd-is-external"><a href="_actions_normalize_.removedata.html#type" class="tsd-kind-icon">type</a></li>
							</ul>
						</section>
					</div>
				</section>
			</section>
			<section class="tsd-panel-group tsd-member-group tsd-is-external">
				<h2>Constructors</h2>
				<section class="tsd-panel tsd-member tsd-kind-constructor tsd-parent-kind-class tsd-is-external">
					<a name="constructor" class="tsd-anchor"></a>
					<h3>constructor</h3>
					<ul class="tsd-signatures tsd-kind-constructor tsd-parent-kind-class tsd-is-external">
						<li class="tsd-signature tsd-kind-icon">new <wbr>Remove<wbr>Data<span class="tsd-signature-symbol">(</span>config<span class="tsd-signature-symbol">: </span><a href="../interfaces/_actions_normalize_.normalizeremoveactionconfig.html" class="tsd-signature-type">NormalizeRemoveActionConfig</a><span class="tsd-signature-symbol">)</span><span class="tsd-signature-symbol">: </span><a href="_actions_normalize_.removedata.html" class="tsd-signature-type">RemoveData</a></li>
					</ul>
					<ul class="tsd-descriptions">
						<li class="tsd-description">
							<aside class="tsd-sources">
								<ul>
<<<<<<< HEAD
									<li>Defined in <a href="https://github.com/michaelkrone/ngrx-normalizr/blob/dace661/src/actions/normalize.ts#L373">actions/normalize.ts:373</a></li>
=======
<<<<<<< HEAD
									<li>Defined in <a href="https://github.com/michaelkrone/ngrx-normalizr/blob/6fa4021/src/actions/normalize.ts#L203">actions/normalize.ts:203</a></li>
=======
									<li>Defined in <a href="https://github.com/michaelkrone/ngrx-normalizr/blob/ab53558/src/actions/normalize.ts#L203">actions/normalize.ts:203</a></li>
>>>>>>> origin/master
>>>>>>> 7ab4fc6d
								</ul>
							</aside>
							<div class="tsd-comment tsd-typography">
								<div class="lead">
									<p>RemoveData Constructor</p>
								</div>
							</div>
							<h4 class="tsd-parameters-title">Parameters</h4>
							<ul class="tsd-parameters">
								<li>
									<h5>config: <a href="../interfaces/_actions_normalize_.normalizeremoveactionconfig.html" class="tsd-signature-type">NormalizeRemoveActionConfig</a></h5>
								</li>
							</ul>
							<h4 class="tsd-returns-title">Returns <a href="_actions_normalize_.removedata.html" class="tsd-signature-type">RemoveData</a></h4>
						</li>
					</ul>
				</section>
			</section>
			<section class="tsd-panel-group tsd-member-group tsd-is-external">
				<h2>Properties</h2>
				<section class="tsd-panel tsd-member tsd-kind-property tsd-parent-kind-class tsd-is-external">
					<a name="payload" class="tsd-anchor"></a>
					<h3>payload</h3>
					<div class="tsd-signature tsd-kind-icon">payload<span class="tsd-signature-symbol">:</span> <a href="../interfaces/_actions_normalize_.normalizeremoveactionpayload.html" class="tsd-signature-type">NormalizeRemoveActionPayload</a></div>
					<aside class="tsd-sources">
						<ul>
<<<<<<< HEAD
							<li>Defined in <a href="https://github.com/michaelkrone/ngrx-normalizr/blob/dace661/src/actions/normalize.ts#L373">actions/normalize.ts:373</a></li>
=======
<<<<<<< HEAD
							<li>Defined in <a href="https://github.com/michaelkrone/ngrx-normalizr/blob/6fa4021/src/actions/normalize.ts#L203">actions/normalize.ts:203</a></li>
=======
							<li>Defined in <a href="https://github.com/michaelkrone/ngrx-normalizr/blob/ab53558/src/actions/normalize.ts#L203">actions/normalize.ts:203</a></li>
>>>>>>> origin/master
>>>>>>> 7ab4fc6d
						</ul>
					</aside>
					<div class="tsd-comment tsd-typography">
						<div class="lead">
							<p>The payload will be an object of the normalized entity map as <code>entities</code>
							and the original sorted id&#39;s as an array in the <code>result</code> property.</p>
						</div>
					</div>
				</section>
				<section class="tsd-panel tsd-member tsd-kind-property tsd-parent-kind-class tsd-is-external">
					<a name="type" class="tsd-anchor"></a>
					<h3>type</h3>
					<div class="tsd-signature tsd-kind-icon">type<span class="tsd-signature-symbol">:</span> <span class="tsd-signature-type">string</span><span class="tsd-signature-symbol"> =&nbsp;NormalizeActionTypes.REMOVE_DATA</span></div>
					<aside class="tsd-sources">
						<ul>
<<<<<<< HEAD
							<li>Defined in <a href="https://github.com/michaelkrone/ngrx-normalizr/blob/dace661/src/actions/normalize.ts#L367">actions/normalize.ts:367</a></li>
=======
<<<<<<< HEAD
							<li>Defined in <a href="https://github.com/michaelkrone/ngrx-normalizr/blob/6fa4021/src/actions/normalize.ts#L197">actions/normalize.ts:197</a></li>
=======
							<li>Defined in <a href="https://github.com/michaelkrone/ngrx-normalizr/blob/ab53558/src/actions/normalize.ts#L197">actions/normalize.ts:197</a></li>
>>>>>>> origin/master
>>>>>>> 7ab4fc6d
						</ul>
					</aside>
					<div class="tsd-comment tsd-typography">
						<div class="lead">
							<p>The action type: <code>NormalizeActionTypes.REMOVE_DATA</code></p>
						</div>
					</div>
				</section>
			</section>
		</div>
		<div class="col-4 col-menu menu-sticky-wrap menu-highlight">
			<nav class="tsd-navigation primary">
				<ul>
					<li class="globals  ">
						<a href="../globals.html"><em>Globals</em></a>
					</li>
					<li class="label tsd-is-external">
						<span>Internals</span>
					</li>
					<li class=" tsd-kind-external-module">
						<a href="../modules/_index_.html">"index"</a>
					</li>
					<li class="label tsd-is-external">
						<span>Externals</span>
					</li>
					<li class="current tsd-kind-external-module tsd-is-external">
						<a href="../modules/_actions_normalize_.html">"actions/normalize"</a>
					</li>
					<li class=" tsd-kind-external-module tsd-is-external">
						<a href="../modules/_reducers_normalize_.html">"reducers/normalize"</a>
					</li>
				</ul>
			</nav>
			<nav class="tsd-navigation secondary menu-sticky">
				<ul class="before-current">
					<li class=" tsd-kind-class tsd-parent-kind-external-module tsd-has-type-parameter tsd-is-external">
						<a href="_actions_normalize_.addchilddata.html" class="tsd-kind-icon">Add<wbr>Child<wbr>Data</a>
					</li>
					<li class=" tsd-kind-class tsd-parent-kind-external-module tsd-has-type-parameter tsd-is-external">
						<a href="_actions_normalize_.adddata.html" class="tsd-kind-icon">Add<wbr>Data</a>
					</li>
					<li class=" tsd-kind-class tsd-parent-kind-external-module tsd-is-external">
						<a href="_actions_normalize_.normalizeactiontypes.html" class="tsd-kind-icon">Normalize<wbr>Action<wbr>Types</a>
					</li>
					<li class=" tsd-kind-class tsd-parent-kind-external-module tsd-is-external">
						<a href="_actions_normalize_.removechilddata.html" class="tsd-kind-icon">Remove<wbr>Child<wbr>Data</a>
					</li>
				</ul>
				<ul class="current">
					<li class="current tsd-kind-class tsd-parent-kind-external-module tsd-is-external">
						<a href="_actions_normalize_.removedata.html" class="tsd-kind-icon">Remove<wbr>Data</a>
						<ul>
							<li class=" tsd-kind-constructor tsd-parent-kind-class tsd-is-external">
								<a href="_actions_normalize_.removedata.html#constructor" class="tsd-kind-icon">constructor</a>
							</li>
							<li class=" tsd-kind-property tsd-parent-kind-class tsd-is-external">
								<a href="_actions_normalize_.removedata.html#payload" class="tsd-kind-icon">payload</a>
							</li>
							<li class=" tsd-kind-property tsd-parent-kind-class tsd-is-external">
								<a href="_actions_normalize_.removedata.html#type" class="tsd-kind-icon">type</a>
							</li>
						</ul>
					</li>
				</ul>
				<ul class="after-current">
					<li class=" tsd-kind-class tsd-parent-kind-external-module tsd-has-type-parameter tsd-is-external">
						<a href="_actions_normalize_.setdata.html" class="tsd-kind-icon">Set<wbr>Data</a>
					</li>
					<li class=" tsd-kind-interface tsd-parent-kind-external-module tsd-has-type-parameter tsd-is-external">
						<a href="../interfaces/_actions_normalize_.normalizeactionconfig.html" class="tsd-kind-icon">Normalize<wbr>Action<wbr>Config</a>
					</li>
					<li class=" tsd-kind-interface tsd-parent-kind-external-module tsd-has-type-parameter tsd-is-external">
						<a href="../interfaces/_actions_normalize_.normalizeactioncreators.html" class="tsd-kind-icon">Normalize<wbr>Action<wbr>Creators</a>
					</li>
					<li class=" tsd-kind-interface tsd-parent-kind-external-module tsd-is-external">
						<a href="../interfaces/_actions_normalize_.normalizeactionpayload.html" class="tsd-kind-icon">Normalize<wbr>Action<wbr>Payload</a>
					</li>
					<li class=" tsd-kind-interface tsd-parent-kind-external-module tsd-is-external">
						<a href="../interfaces/_actions_normalize_.normalizeactionschemaconfig.html" class="tsd-kind-icon">Normalize<wbr>Action<wbr>Schema<wbr>Config</a>
					</li>
					<li class=" tsd-kind-interface tsd-parent-kind-external-module tsd-has-type-parameter tsd-is-external">
						<a href="../interfaces/_actions_normalize_.normalizechildactionconfig.html" class="tsd-kind-icon">Normalize<wbr>Child<wbr>Action<wbr>Config</a>
					</li>
					<li class=" tsd-kind-interface tsd-parent-kind-external-module tsd-has-type-parameter tsd-is-external">
						<a href="../interfaces/_actions_normalize_.normalizechildactionconfigbase.html" class="tsd-kind-icon">Normalize<wbr>Child<wbr>Action<wbr>Config<wbr>Base</a>
					</li>
					<li class=" tsd-kind-interface tsd-parent-kind-external-module tsd-is-external">
						<a href="../interfaces/_actions_normalize_.normalizechildactionpayload.html" class="tsd-kind-icon">Normalize<wbr>Child<wbr>Action<wbr>Payload</a>
					</li>
					<li class=" tsd-kind-interface tsd-parent-kind-external-module tsd-is-external">
						<a href="../interfaces/_actions_normalize_.normalizechildactionschemaconfig.html" class="tsd-kind-icon">Normalize<wbr>Child<wbr>Action<wbr>Schema<wbr>Config</a>
					</li>
					<li class=" tsd-kind-interface tsd-parent-kind-external-module tsd-is-external">
						<a href="../interfaces/_actions_normalize_.normalizeremoveactionconfig.html" class="tsd-kind-icon">Normalize<wbr>Remove<wbr>Action<wbr>Config</a>
					</li>
					<li class=" tsd-kind-interface tsd-parent-kind-external-module tsd-is-external">
						<a href="../interfaces/_actions_normalize_.normalizeremoveactionpayload.html" class="tsd-kind-icon">Normalize<wbr>Remove<wbr>Action<wbr>Payload</a>
					</li>
					<li class=" tsd-kind-interface tsd-parent-kind-external-module tsd-is-external">
						<a href="../interfaces/_actions_normalize_.normalizeremovechildactionconfig.html" class="tsd-kind-icon">Normalize<wbr>Remove<wbr>Child<wbr>Action<wbr>Config</a>
					</li>
					<li class=" tsd-kind-interface tsd-parent-kind-external-module tsd-is-external">
						<a href="../interfaces/_actions_normalize_.normalizeremovechildactionpayload.html" class="tsd-kind-icon">Normalize<wbr>Remove<wbr>Child<wbr>Action<wbr>Payload</a>
					</li>
					<li class=" tsd-kind-interface tsd-parent-kind-external-module tsd-is-external">
						<a href="../interfaces/_actions_normalize_.schemamap.html" class="tsd-kind-icon">Schema<wbr>Map</a>
					</li>
					<li class=" tsd-kind-variable tsd-parent-kind-external-module tsd-is-external tsd-is-not-exported">
						<a href="../modules/_actions_normalize_.html#action_namespace" class="tsd-kind-icon">ACTION_<wbr>NAMESPACE</a>
					</li>
					<li class=" tsd-kind-function tsd-parent-kind-external-module tsd-has-type-parameter tsd-is-external">
						<a href="../modules/_actions_normalize_.html#actioncreators" class="tsd-kind-icon">action<wbr>Creators</a>
					</li>
					<li class=" tsd-kind-function tsd-parent-kind-external-module tsd-is-external tsd-is-not-exported">
						<a href="../modules/_actions_normalize_.html#getrelationproperty" class="tsd-kind-icon">get<wbr>Relation<wbr>Property</a>
					</li>
				</ul>
			</nav>
		</div>
	</div>
</div>
<footer class="with-border-bottom">
	<div class="container">
		<h2>Legend</h2>
		<div class="tsd-legend-group">
			<ul class="tsd-legend">
				<li class="tsd-kind-module"><span class="tsd-kind-icon">Module</span></li>
				<li class="tsd-kind-object-literal"><span class="tsd-kind-icon">Object literal</span></li>
				<li class="tsd-kind-variable"><span class="tsd-kind-icon">Variable</span></li>
				<li class="tsd-kind-function"><span class="tsd-kind-icon">Function</span></li>
				<li class="tsd-kind-function tsd-has-type-parameter"><span class="tsd-kind-icon">Function with type parameter</span></li>
				<li class="tsd-kind-index-signature"><span class="tsd-kind-icon">Index signature</span></li>
				<li class="tsd-kind-type-alias"><span class="tsd-kind-icon">Type alias</span></li>
			</ul>
			<ul class="tsd-legend">
				<li class="tsd-kind-enum"><span class="tsd-kind-icon">Enumeration</span></li>
				<li class="tsd-kind-enum-member"><span class="tsd-kind-icon">Enumeration member</span></li>
				<li class="tsd-kind-property tsd-parent-kind-enum"><span class="tsd-kind-icon">Property</span></li>
				<li class="tsd-kind-method tsd-parent-kind-enum"><span class="tsd-kind-icon">Method</span></li>
			</ul>
			<ul class="tsd-legend">
				<li class="tsd-kind-interface"><span class="tsd-kind-icon">Interface</span></li>
				<li class="tsd-kind-interface tsd-has-type-parameter"><span class="tsd-kind-icon">Interface with type parameter</span></li>
				<li class="tsd-kind-constructor tsd-parent-kind-interface"><span class="tsd-kind-icon">Constructor</span></li>
				<li class="tsd-kind-property tsd-parent-kind-interface"><span class="tsd-kind-icon">Property</span></li>
				<li class="tsd-kind-method tsd-parent-kind-interface"><span class="tsd-kind-icon">Method</span></li>
				<li class="tsd-kind-index-signature tsd-parent-kind-interface"><span class="tsd-kind-icon">Index signature</span></li>
			</ul>
			<ul class="tsd-legend">
				<li class="tsd-kind-class"><span class="tsd-kind-icon">Class</span></li>
				<li class="tsd-kind-class tsd-has-type-parameter"><span class="tsd-kind-icon">Class with type parameter</span></li>
				<li class="tsd-kind-constructor tsd-parent-kind-class"><span class="tsd-kind-icon">Constructor</span></li>
				<li class="tsd-kind-property tsd-parent-kind-class"><span class="tsd-kind-icon">Property</span></li>
				<li class="tsd-kind-method tsd-parent-kind-class"><span class="tsd-kind-icon">Method</span></li>
				<li class="tsd-kind-accessor tsd-parent-kind-class"><span class="tsd-kind-icon">Accessor</span></li>
				<li class="tsd-kind-index-signature tsd-parent-kind-class"><span class="tsd-kind-icon">Index signature</span></li>
			</ul>
			<ul class="tsd-legend">
				<li class="tsd-kind-constructor tsd-parent-kind-class tsd-is-inherited"><span class="tsd-kind-icon">Inherited constructor</span></li>
				<li class="tsd-kind-property tsd-parent-kind-class tsd-is-inherited"><span class="tsd-kind-icon">Inherited property</span></li>
				<li class="tsd-kind-method tsd-parent-kind-class tsd-is-inherited"><span class="tsd-kind-icon">Inherited method</span></li>
				<li class="tsd-kind-accessor tsd-parent-kind-class tsd-is-inherited"><span class="tsd-kind-icon">Inherited accessor</span></li>
			</ul>
			<ul class="tsd-legend">
				<li class="tsd-kind-property tsd-parent-kind-class tsd-is-protected"><span class="tsd-kind-icon">Protected property</span></li>
				<li class="tsd-kind-method tsd-parent-kind-class tsd-is-protected"><span class="tsd-kind-icon">Protected method</span></li>
				<li class="tsd-kind-accessor tsd-parent-kind-class tsd-is-protected"><span class="tsd-kind-icon">Protected accessor</span></li>
			</ul>
			<ul class="tsd-legend">
				<li class="tsd-kind-property tsd-parent-kind-class tsd-is-private"><span class="tsd-kind-icon">Private property</span></li>
				<li class="tsd-kind-method tsd-parent-kind-class tsd-is-private"><span class="tsd-kind-icon">Private method</span></li>
				<li class="tsd-kind-accessor tsd-parent-kind-class tsd-is-private"><span class="tsd-kind-icon">Private accessor</span></li>
			</ul>
			<ul class="tsd-legend">
				<li class="tsd-kind-property tsd-parent-kind-class tsd-is-static"><span class="tsd-kind-icon">Static property</span></li>
				<li class="tsd-kind-call-signature tsd-parent-kind-class tsd-is-static"><span class="tsd-kind-icon">Static method</span></li>
			</ul>
		</div>
	</div>
</footer>
<div class="container tsd-generator">
	<p>Generated using <a href="http://typedoc.org/" target="_blank">TypeDoc</a></p>
</div>
<div class="overlay"></div>
<script src="../assets/js/main.js"></script>
<script>if (location.protocol == 'file:') document.write('<script src="../assets/js/search.js"><' + '/script>');</script>
</body>
</html><|MERGE_RESOLUTION|>--- conflicted
+++ resolved
@@ -123,15 +123,7 @@
 						<li class="tsd-description">
 							<aside class="tsd-sources">
 								<ul>
-<<<<<<< HEAD
-									<li>Defined in <a href="https://github.com/michaelkrone/ngrx-normalizr/blob/dace661/src/actions/normalize.ts#L373">actions/normalize.ts:373</a></li>
-=======
-<<<<<<< HEAD
-									<li>Defined in <a href="https://github.com/michaelkrone/ngrx-normalizr/blob/6fa4021/src/actions/normalize.ts#L203">actions/normalize.ts:203</a></li>
-=======
-									<li>Defined in <a href="https://github.com/michaelkrone/ngrx-normalizr/blob/ab53558/src/actions/normalize.ts#L203">actions/normalize.ts:203</a></li>
->>>>>>> origin/master
->>>>>>> 7ab4fc6d
+									<li>Defined in <a href="https://github.com/michaelkrone/ngrx-normalizr/blob/a42a5ff/src/actions/normalize.ts#L373">actions/normalize.ts:373</a></li>
 								</ul>
 							</aside>
 							<div class="tsd-comment tsd-typography">
@@ -158,15 +150,7 @@
 					<div class="tsd-signature tsd-kind-icon">payload<span class="tsd-signature-symbol">:</span> <a href="../interfaces/_actions_normalize_.normalizeremoveactionpayload.html" class="tsd-signature-type">NormalizeRemoveActionPayload</a></div>
 					<aside class="tsd-sources">
 						<ul>
-<<<<<<< HEAD
-							<li>Defined in <a href="https://github.com/michaelkrone/ngrx-normalizr/blob/dace661/src/actions/normalize.ts#L373">actions/normalize.ts:373</a></li>
-=======
-<<<<<<< HEAD
-							<li>Defined in <a href="https://github.com/michaelkrone/ngrx-normalizr/blob/6fa4021/src/actions/normalize.ts#L203">actions/normalize.ts:203</a></li>
-=======
-							<li>Defined in <a href="https://github.com/michaelkrone/ngrx-normalizr/blob/ab53558/src/actions/normalize.ts#L203">actions/normalize.ts:203</a></li>
->>>>>>> origin/master
->>>>>>> 7ab4fc6d
+							<li>Defined in <a href="https://github.com/michaelkrone/ngrx-normalizr/blob/a42a5ff/src/actions/normalize.ts#L373">actions/normalize.ts:373</a></li>
 						</ul>
 					</aside>
 					<div class="tsd-comment tsd-typography">
@@ -182,15 +166,7 @@
 					<div class="tsd-signature tsd-kind-icon">type<span class="tsd-signature-symbol">:</span> <span class="tsd-signature-type">string</span><span class="tsd-signature-symbol"> =&nbsp;NormalizeActionTypes.REMOVE_DATA</span></div>
 					<aside class="tsd-sources">
 						<ul>
-<<<<<<< HEAD
-							<li>Defined in <a href="https://github.com/michaelkrone/ngrx-normalizr/blob/dace661/src/actions/normalize.ts#L367">actions/normalize.ts:367</a></li>
-=======
-<<<<<<< HEAD
-							<li>Defined in <a href="https://github.com/michaelkrone/ngrx-normalizr/blob/6fa4021/src/actions/normalize.ts#L197">actions/normalize.ts:197</a></li>
-=======
-							<li>Defined in <a href="https://github.com/michaelkrone/ngrx-normalizr/blob/ab53558/src/actions/normalize.ts#L197">actions/normalize.ts:197</a></li>
->>>>>>> origin/master
->>>>>>> 7ab4fc6d
+							<li>Defined in <a href="https://github.com/michaelkrone/ngrx-normalizr/blob/a42a5ff/src/actions/normalize.ts#L367">actions/normalize.ts:367</a></li>
 						</ul>
 					</aside>
 					<div class="tsd-comment tsd-typography">
